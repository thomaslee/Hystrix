--- conflicted
+++ resolved
@@ -24,20 +24,8 @@
 import rx.Observable;
 import rx.Observable.OnSubscribe;
 import rx.Scheduler;
-<<<<<<< HEAD
-import rx.Subscription;
-import rx.concurrency.Schedulers;
-import rx.operators.SafeObservableSubscription;
-import rx.subjects.ReplaySubject;
-import rx.subscriptions.Subscriptions;
-import rx.util.functions.Action0;
-import rx.util.functions.Action1;
-import rx.util.functions.Func1;
-import rx.util.functions.Func2;
-=======
 import rx.Subscriber;
 import rx.schedulers.Schedulers;
->>>>>>> fc99fcef
 
 import com.netflix.hystrix.HystrixCommandProperties.ExecutionIsolationStrategy;
 import com.netflix.hystrix.HystrixExecutableBase.ObservableCommand;
@@ -363,102 +351,21 @@
             return Observable.create(new OnSubscribe<R>() {
 
                 @Override
-<<<<<<< HEAD
-                public Subscription onSubscribe(final Observer<? super R> observer) {
-                    // TODO this is using a private API of Rx so either move off of it or get Rx to make it public
-                    // TODO better yet, get TimeoutObservable part of Rx
-                    final SafeObservableSubscription s = new SafeObservableSubscription();
-
-                    /*
-                     * Define the action to perform on timeout outside of the TimerListener to it can capture the HystrixRequestContext
-                     * of the calling thread which doesn't exist on the Timer thread.
-                     */
-                    final HystrixContextRunnable timeoutRunnable = new HystrixContextRunnable(originalCommand.concurrencyStrategy, new Runnable() {
-
-                        @Override
-                        public void run() {
-                            try {
-                                R v = originalCommand.getFallbackOrThrowException(HystrixEventType.TIMEOUT, FailureType.TIMEOUT, "timed-out", new TimeoutException());
-                                observer.onNext(v);
-                                observer.onCompleted();
-                            } catch (HystrixRuntimeException re) {
-                                observer.onError(re);
-                            }
-                        }
-                    });
-                    
-                    TimerListener listener = new TimerListener() {
-
-                        @Override
-                        public void tick() {
-                            // if we can go from NOT_EXECUTED to TIMED_OUT then we do the timeout codepath
-                            // otherwise it means we lost a race and the run() execution completed
-                            if (originalCommand.isCommandTimedOut.compareAndSet(TimedOutStatus.NOT_EXECUTED, TimedOutStatus.TIMED_OUT)) {
-                                // do fallback logic
-
-                                // report timeout failure
-                                originalCommand.metrics.markTimeout(System.currentTimeMillis() - originalCommand.invocationStartTime);
-
-                                // we record execution time because we are returning before 
-                                originalCommand.recordTotalExecutionTime(originalCommand.invocationStartTime);
-
-                                timeoutRunnable.run();
-                            }
-
-                            s.unsubscribe();
-                        }
-
-                        @Override
-                        public int getIntervalTimeInMilliseconds() {
-                            return originalCommand.properties.executionIsolationThreadTimeoutInMilliseconds().get();
-                        }
-                    };
-
-                    Reference<TimerListener> _tl = null;
-                    if (isNonBlocking) {
-                        /*
-                         * Scheduling a separate timer to do timeouts is more expensive
-                         * so we'll only do it if we're being used in a non-blocking manner.
-                         */
-                        _tl = HystrixTimer.getInstance().addTimerListener(listener);
-                    } else {
-                        /*
-                         * Otherwise we just set the hook that queue().get() can trigger if a timeout occurs.
-                         * 
-                         * This allows the blocking and non-blocking approaches to be coded basically the same way
-                         * though it is admittedly awkward if we were just blocking (the use of Reference annoys me for example)
-                         */
-                        _tl = new SoftReference<TimerListener>(listener);
-=======
                 public void call(Subscriber<? super R> s) {
                     try {
                         s.onNext(original.run());
                         s.onCompleted();
                     } catch (Throwable e) {
                         s.onError(e);
->>>>>>> fc99fcef
                     }
                 }
 
             });
         }
 
-<<<<<<< HEAD
-        final HystrixCommand<R> _this = this;
-
-        try {
-            if (!threadPool.isQueueSpaceAvailable()) {
-                // we are at the property defined max so want to throw a RejectedExecutionException to simulate reaching the real max 
-                throw new RejectedExecutionException("Rejected command because thread-pool queueSize is at rejection threshold.");
-            }
-
-            // wrap the synchronous execute() method in a Callable and execute in the threadpool
-            final Future<R> f = threadPool.getExecutor().submit(new HystrixContextCallable<R>(concurrencyStrategy, new Callable<R>() {
-=======
         @Override
         protected Observable<R> getFallback() {
             return Observable.create(new OnSubscribe<R>() {
->>>>>>> fc99fcef
 
                 @Override
                 public void call(Subscriber<? super R> s) {
@@ -470,34 +377,7 @@
                     }
                 }
 
-<<<<<<< HEAD
-            }));
-
-            return new Subscription() {
-
-                @Override
-                public void unsubscribe() {
-                    f.cancel(properties.executionIsolationThreadInterruptOnTimeout().get());
-                }
-
-            };
-
-        } catch (RejectedExecutionException e) {
-            // mark on counter
-            metrics.markThreadPoolRejection();
-            // use a fallback instead (or throw exception if not implemented)
-            observer.onNext(getFallbackOrThrowException(HystrixEventType.THREAD_POOL_REJECTED, FailureType.REJECTED_THREAD_EXECUTION, "could not be queued for execution", e));
-            observer.onCompleted();
-            return Subscriptions.empty();
-        } catch (Exception e) {
-            // unknown exception
-            logger.error(getLogMessagePrefix() + ": Unexpected exception while submitting to queue.", e);
-            observer.onNext(getFallbackOrThrowException(HystrixEventType.THREAD_POOL_REJECTED, FailureType.REJECTED_THREAD_EXECUTION, "had unexpected exception while attempting to queue for execution.", e));
-            observer.onCompleted();
-            return Subscriptions.empty();
-=======
             });
->>>>>>> fc99fcef
         }
 
         @Override
@@ -615,5457 +495,8 @@
         observableCommand.markAsCollapsedCommand(sizeOfBatch);
     }
 
-<<<<<<< HEAD
-    /* ******************************************************************************** */
-    /* ******************************************************************************** */
-    /* RequestCache */
-    /* ******************************************************************************** */
-    /* ******************************************************************************** */
-
-    /**
-     * Key to be used for request caching.
-     * <p>
-     * By default this returns null which means "do not cache".
-     * <p>
-     * To enable caching override this method and return a string key uniquely representing the state of a command instance.
-     * <p>
-     * If multiple command instances in the same request scope match keys then only the first will be executed and all others returned from cache.
-     * 
-     * @return cacheKey
-     */
-    protected String getCacheKey() {
-        return null;
-    }
-
-    private boolean isRequestCachingEnabled() {
-        return properties.requestCacheEnabled().get();
-    }
-
-    /* ******************************************************************************** */
-    /* ******************************************************************************** */
-    /* TryableSemaphore */
-    /* ******************************************************************************** */
-    /* ******************************************************************************** */
-
-    /**
-     * Semaphore that only supports tryAcquire and never blocks and that supports a dynamic permit count.
-     * <p>
-     * Using AtomicInteger increment/decrement instead of java.util.concurrent.Semaphore since we don't need blocking and need a custom implementation to get the dynamic permit count and since
-     * AtomicInteger achieves the same behavior and performance without the more complex implementation of the actual Semaphore class using AbstractQueueSynchronizer.
-     */
-    private static class TryableSemaphore {
-        private final HystrixProperty<Integer> numberOfPermits;
-        private final AtomicInteger count = new AtomicInteger(0);
-
-        public TryableSemaphore(HystrixProperty<Integer> numberOfPermits) {
-            this.numberOfPermits = numberOfPermits;
-        }
-
-        /**
-         * Use like this:
-         * <p>
-         * 
-         * <pre>
-         * if (s.tryAcquire()) {
-         * try {
-         * // do work that is protected by 's'
-         * } finally {
-         * s.release();
-         * }
-         * }
-         * </pre>
-         * 
-         * @return boolean
-         */
-        public boolean tryAcquire() {
-            int currentCount = count.incrementAndGet();
-            if (currentCount > numberOfPermits.get()) {
-                count.decrementAndGet();
-                return false;
-            } else {
-                return true;
-            }
-        }
-
-        /**
-         * ONLY call release if tryAcquire returned true.
-         * <p>
-         * 
-         * <pre>
-         * if (s.tryAcquire()) {
-         * try {
-         * // do work that is protected by 's'
-         * } finally {
-         * s.release();
-         * }
-         * }
-         * </pre>
-         */
-        public void release() {
-            count.decrementAndGet();
-        }
-
-        public int getNumberOfPermitsUsed() {
-            return count.get();
-        }
-
-    }
-
-    private String getLogMessagePrefix() {
-        return getCommandKey().name();
-    }
-
-    /**
-     * Fluent interface for arguments to the {@link HystrixCommand} constructor.
-     * <p>
-     * The required arguments are set via the 'with' factory method and optional arguments via the 'and' chained methods.
-     * <p>
-     * Example:
-     * <pre> {@code
-     *  Setter.withGroupKey(HystrixCommandGroupKey.Factory.asKey("GroupName"))
-                .andCommandKey(HystrixCommandKey.Factory.asKey("CommandName"))
-                .andEventNotifier(notifier);
-     * } </pre>
-     */
-    @NotThreadSafe
-    public static class Setter {
-
-        private final HystrixCommandGroupKey groupKey;
-        private HystrixCommandKey commandKey;
-        private HystrixThreadPoolKey threadPoolKey;
-        private HystrixCommandProperties.Setter commandPropertiesDefaults;
-        private HystrixThreadPoolProperties.Setter threadPoolPropertiesDefaults;
-
-        /**
-         * Setter factory method containing required values.
-         * <p>
-         * All optional arguments can be set via the chained methods.
-         * 
-         * @param groupKey
-         *            {@link HystrixCommandGroupKey} used to group together multiple {@link HystrixCommand} objects.
-         *            <p>
-         *            The {@link HystrixCommandGroupKey} is used to represent a common relationship between commands. For example, a library or team name, the system all related commands interace
-         *            with,
-         *            common business purpose etc.
-         */
-        private Setter(HystrixCommandGroupKey groupKey) {
-            this.groupKey = groupKey;
-        }
-
-        /**
-         * Setter factory method with required values.
-         * <p>
-         * All optional arguments can be set via the chained methods.
-         * 
-         * @param groupKey
-         *            {@link HystrixCommandGroupKey} used to group together multiple {@link HystrixCommand} objects.
-         *            <p>
-         *            The {@link HystrixCommandGroupKey} is used to represent a common relationship between commands. For example, a library or team name, the system all related commands interace
-         *            with,
-         *            common business purpose etc.
-         */
-        public static Setter withGroupKey(HystrixCommandGroupKey groupKey) {
-            return new Setter(groupKey);
-        }
-
-        /**
-         * @param commandKey
-         *            {@link HystrixCommandKey} used to identify a {@link HystrixCommand} instance for statistics, circuit-breaker, properties, etc.
-         *            <p>
-         *            By default this will be derived from the instance class name.
-         *            <p>
-         *            NOTE: Every unique {@link HystrixCommandKey} will result in new instances of {@link HystrixCircuitBreaker}, {@link HystrixCommandMetrics} and {@link HystrixCommandProperties}.
-         *            Thus,
-         *            the number of variants should be kept to a finite and reasonable number to avoid high-memory usage or memory leacks.
-         *            <p>
-         *            Hundreds of keys is fine, tens of thousands is probably not.
-         * @return Setter for fluent interface via method chaining
-         */
-        public Setter andCommandKey(HystrixCommandKey commandKey) {
-            this.commandKey = commandKey;
-            return this;
-        }
-
-        /**
-         * @param threadPoolKey
-         *            {@link HystrixThreadPoolKey} used to define which thread-pool this command should run in (when configured to run on separate threads via
-         *            {@link HystrixCommandProperties#executionIsolationStrategy()}).
-         *            <p>
-         *            By default this is derived from the {@link HystrixCommandGroupKey} but if injected this allows multiple commands to have the same {@link HystrixCommandGroupKey} but different
-         *            thread-pools.
-         * @return Setter for fluent interface via method chaining
-         */
-        public Setter andThreadPoolKey(HystrixThreadPoolKey threadPoolKey) {
-            this.threadPoolKey = threadPoolKey;
-            return this;
-        }
-
-        /**
-         * Optional
-         * 
-         * @param commandPropertiesDefaults
-         *            {@link HystrixCommandProperties.Setter} with property overrides for this specific instance of {@link HystrixCommand}.
-         *            <p>
-         *            See the {@link HystrixPropertiesStrategy} JavaDocs for more information on properties and order of precedence.
-         * @return Setter for fluent interface via method chaining
-         */
-        public Setter andCommandPropertiesDefaults(HystrixCommandProperties.Setter commandPropertiesDefaults) {
-            this.commandPropertiesDefaults = commandPropertiesDefaults;
-            return this;
-        }
-
-        /**
-         * Optional
-         * 
-         * @param threadPoolPropertiesDefaults
-         *            {@link HystrixThreadPoolProperties.Setter} with property overrides for the {@link HystrixThreadPool} used by this specific instance of {@link HystrixCommand}.
-         *            <p>
-         *            See the {@link HystrixPropertiesStrategy} JavaDocs for more information on properties and order of precedence.
-         * @return Setter for fluent interface via method chaining
-         */
-        public Setter andThreadPoolPropertiesDefaults(HystrixThreadPoolProperties.Setter threadPoolPropertiesDefaults) {
-            this.threadPoolPropertiesDefaults = threadPoolPropertiesDefaults;
-            return this;
-        }
-
-    }
-
-    public static class UnitTest {
-
-        @Before
-        public void prepareForTest() {
-            /* we must call this to simulate a new request lifecycle running and clearing caches */
-            HystrixRequestContext.initializeContext();
-        }
-
-        @After
-        public void cleanup() {
-            // instead of storing the reference from initialize we'll just get the current state and shutdown
-            if (HystrixRequestContext.getContextForCurrentThread() != null) {
-                // it could have been set NULL by the test
-                HystrixRequestContext.getContextForCurrentThread().shutdown();
-            }
-
-            // force properties to be clean as well
-            ConfigurationManager.getConfigInstance().clear();
-        }
-
-        /**
-         * Test a successful command execution.
-         */
-        @Test
-        public void testExecutionSuccess() {
-            try {
-                TestHystrixCommand<Boolean> command = new SuccessfulTestCommand();
-                assertEquals(0, command.builder.metrics.getRollingCount(HystrixRollingNumberEvent.FAILURE));
-                assertEquals(0, command.builder.metrics.getRollingCount(HystrixRollingNumberEvent.TIMEOUT));
-                assertEquals(0, command.builder.metrics.getRollingCount(HystrixRollingNumberEvent.SUCCESS));
-                assertEquals(true, command.execute());
-                assertEquals(0, command.builder.metrics.getRollingCount(HystrixRollingNumberEvent.FAILURE));
-                assertEquals(0, command.builder.metrics.getRollingCount(HystrixRollingNumberEvent.TIMEOUT));
-                assertEquals(1, command.builder.metrics.getRollingCount(HystrixRollingNumberEvent.SUCCESS));
-
-                assertEquals(null, command.getFailedExecutionException());
-
-                assertTrue(command.getExecutionTimeInMilliseconds() > -1);
-                assertTrue(command.isSuccessfulExecution());
-
-                assertEquals(0, command.builder.metrics.getRollingCount(HystrixRollingNumberEvent.EXCEPTION_THROWN));
-                assertEquals(0, command.builder.metrics.getRollingCount(HystrixRollingNumberEvent.FALLBACK_REJECTION));
-                assertEquals(0, command.builder.metrics.getRollingCount(HystrixRollingNumberEvent.FALLBACK_FAILURE));
-                assertEquals(0, command.builder.metrics.getRollingCount(HystrixRollingNumberEvent.FALLBACK_SUCCESS));
-                assertEquals(0, command.builder.metrics.getRollingCount(HystrixRollingNumberEvent.SEMAPHORE_REJECTED));
-                assertEquals(0, command.builder.metrics.getRollingCount(HystrixRollingNumberEvent.SHORT_CIRCUITED));
-                assertEquals(0, command.builder.metrics.getRollingCount(HystrixRollingNumberEvent.THREAD_POOL_REJECTED));
-                assertEquals(0, command.builder.metrics.getRollingCount(HystrixRollingNumberEvent.RESPONSE_FROM_CACHE));
-
-                assertEquals(0, command.builder.metrics.getHealthCounts().getErrorPercentage());
-
-                assertEquals(1, HystrixRequestLog.getCurrentRequest().getExecutedCommands().size());
-
-            } catch (Exception e) {
-                e.printStackTrace();
-                fail("We received an exception.");
-            }
-        }
-
-        /**
-         * Test that a command can not be executed multiple times.
-         */
-        @Test
-        public void testExecutionMultipleTimes() {
-            SuccessfulTestCommand command = new SuccessfulTestCommand();
-            assertFalse(command.isExecutionComplete());
-            // first should succeed
-            assertEquals(true, command.execute());
-            assertTrue(command.isExecutionComplete());
-            assertTrue(command.isExecutedInThread());
-            assertTrue(command.getExecutionTimeInMilliseconds() > -1);
-            assertTrue(command.isSuccessfulExecution());
-            try {
-                // second should fail
-                command.execute();
-                fail("we should not allow this ... it breaks the state of request logs");
-            } catch (IllegalStateException e) {
-                e.printStackTrace();
-                // we want to get here
-            }
-
-            try {
-                // queue should also fail
-                command.queue();
-                fail("we should not allow this ... it breaks the state of request logs");
-            } catch (IllegalStateException e) {
-                e.printStackTrace();
-                // we want to get here
-            }
-        }
-
-        /**
-         * Test a command execution that throws an HystrixException and didn't implement getFallback.
-         */
-        @Test
-        public void testExecutionKnownFailureWithNoFallback() {
-            TestCircuitBreaker circuitBreaker = new TestCircuitBreaker();
-            TestHystrixCommand<Boolean> command = new KnownFailureTestCommandWithoutFallback(circuitBreaker);
-            try {
-                command.execute();
-                fail("we shouldn't get here");
-            } catch (HystrixRuntimeException e) {
-                e.printStackTrace();
-                assertNotNull(e.getFallbackException());
-                assertNotNull(e.getImplementingClass());
-                assertEquals(0, command.builder.metrics.getRollingCount(HystrixRollingNumberEvent.SUCCESS));
-                assertEquals(1, command.builder.metrics.getRollingCount(HystrixRollingNumberEvent.FAILURE));
-                assertEquals(0, command.builder.metrics.getRollingCount(HystrixRollingNumberEvent.SHORT_CIRCUITED));
-                assertEquals(0, command.builder.metrics.getRollingCount(HystrixRollingNumberEvent.TIMEOUT));
-            } catch (Exception e) {
-                e.printStackTrace();
-                fail("We should always get an HystrixRuntimeException when an error occurs.");
-            }
-            assertTrue(command.getExecutionTimeInMilliseconds() > -1);
-            assertTrue(command.isFailedExecution());
-
-            assertEquals(1, circuitBreaker.metrics.getRollingCount(HystrixRollingNumberEvent.FAILURE));
-            assertEquals(0, circuitBreaker.metrics.getRollingCount(HystrixRollingNumberEvent.SUCCESS));
-            assertEquals(1, circuitBreaker.metrics.getRollingCount(HystrixRollingNumberEvent.EXCEPTION_THROWN));
-            assertEquals(0, circuitBreaker.metrics.getRollingCount(HystrixRollingNumberEvent.FALLBACK_REJECTION));
-            assertEquals(0, circuitBreaker.metrics.getRollingCount(HystrixRollingNumberEvent.FALLBACK_FAILURE));
-            assertEquals(0, circuitBreaker.metrics.getRollingCount(HystrixRollingNumberEvent.FALLBACK_SUCCESS));
-            assertEquals(0, circuitBreaker.metrics.getRollingCount(HystrixRollingNumberEvent.SEMAPHORE_REJECTED));
-            assertEquals(0, circuitBreaker.metrics.getRollingCount(HystrixRollingNumberEvent.SHORT_CIRCUITED));
-            assertEquals(0, circuitBreaker.metrics.getRollingCount(HystrixRollingNumberEvent.THREAD_POOL_REJECTED));
-            assertEquals(0, circuitBreaker.metrics.getRollingCount(HystrixRollingNumberEvent.TIMEOUT));
-            assertEquals(0, circuitBreaker.metrics.getRollingCount(HystrixRollingNumberEvent.RESPONSE_FROM_CACHE));
-
-            assertEquals(100, circuitBreaker.metrics.getHealthCounts().getErrorPercentage());
-
-            assertEquals(1, HystrixRequestLog.getCurrentRequest().getExecutedCommands().size());
-        }
-
-        /**
-         * Test a command execution that throws an unknown exception (not HystrixException) and didn't implement getFallback.
-         */
-        @Test
-        public void testExecutionUnknownFailureWithNoFallback() {
-            TestHystrixCommand<Boolean> command = new UnknownFailureTestCommandWithoutFallback();
-            try {
-                command.execute();
-                fail("we shouldn't get here");
-            } catch (HystrixRuntimeException e) {
-                e.printStackTrace();
-                assertNotNull(e.getFallbackException());
-                assertNotNull(e.getImplementingClass());
-
-            } catch (Exception e) {
-                e.printStackTrace();
-                fail("We should always get an HystrixRuntimeException when an error occurs.");
-            }
-
-            assertTrue(command.getExecutionTimeInMilliseconds() > -1);
-            assertTrue(command.isFailedExecution());
-
-            assertEquals(0, command.builder.metrics.getRollingCount(HystrixRollingNumberEvent.SUCCESS));
-            assertEquals(1, command.builder.metrics.getRollingCount(HystrixRollingNumberEvent.EXCEPTION_THROWN));
-            assertEquals(1, command.builder.metrics.getRollingCount(HystrixRollingNumberEvent.FAILURE));
-            assertEquals(0, command.builder.metrics.getRollingCount(HystrixRollingNumberEvent.FALLBACK_REJECTION));
-            assertEquals(0, command.builder.metrics.getRollingCount(HystrixRollingNumberEvent.FALLBACK_FAILURE));
-            assertEquals(0, command.builder.metrics.getRollingCount(HystrixRollingNumberEvent.FALLBACK_SUCCESS));
-            assertEquals(0, command.builder.metrics.getRollingCount(HystrixRollingNumberEvent.SEMAPHORE_REJECTED));
-            assertEquals(0, command.builder.metrics.getRollingCount(HystrixRollingNumberEvent.SHORT_CIRCUITED));
-            assertEquals(0, command.builder.metrics.getRollingCount(HystrixRollingNumberEvent.THREAD_POOL_REJECTED));
-            assertEquals(0, command.builder.metrics.getRollingCount(HystrixRollingNumberEvent.TIMEOUT));
-            assertEquals(0, command.builder.metrics.getRollingCount(HystrixRollingNumberEvent.RESPONSE_FROM_CACHE));
-
-            assertEquals(100, command.builder.metrics.getHealthCounts().getErrorPercentage());
-
-            assertEquals(1, HystrixRequestLog.getCurrentRequest().getExecutedCommands().size());
-        }
-
-        /**
-         * Test a command execution that fails but has a fallback.
-         */
-        @Test
-        public void testExecutionFailureWithFallback() {
-            TestHystrixCommand<Boolean> command = new KnownFailureTestCommandWithFallback(new TestCircuitBreaker());
-            try {
-                assertEquals(false, command.execute());
-            } catch (Exception e) {
-                e.printStackTrace();
-                fail("We should have received a response from the fallback.");
-            }
-
-            assertEquals("we failed with a simulated issue", command.getFailedExecutionException().getMessage());
-
-            assertTrue(command.getExecutionTimeInMilliseconds() > -1);
-            assertTrue(command.isFailedExecution());
-
-            assertEquals(0, command.builder.metrics.getRollingCount(HystrixRollingNumberEvent.SUCCESS));
-            assertEquals(0, command.builder.metrics.getRollingCount(HystrixRollingNumberEvent.EXCEPTION_THROWN));
-            assertEquals(1, command.builder.metrics.getRollingCount(HystrixRollingNumberEvent.FAILURE));
-            assertEquals(0, command.builder.metrics.getRollingCount(HystrixRollingNumberEvent.FALLBACK_REJECTION));
-            assertEquals(0, command.builder.metrics.getRollingCount(HystrixRollingNumberEvent.FALLBACK_FAILURE));
-            assertEquals(1, command.builder.metrics.getRollingCount(HystrixRollingNumberEvent.FALLBACK_SUCCESS));
-            assertEquals(0, command.builder.metrics.getRollingCount(HystrixRollingNumberEvent.SEMAPHORE_REJECTED));
-            assertEquals(0, command.builder.metrics.getRollingCount(HystrixRollingNumberEvent.SHORT_CIRCUITED));
-            assertEquals(0, command.builder.metrics.getRollingCount(HystrixRollingNumberEvent.THREAD_POOL_REJECTED));
-            assertEquals(0, command.builder.metrics.getRollingCount(HystrixRollingNumberEvent.TIMEOUT));
-            assertEquals(0, command.builder.metrics.getRollingCount(HystrixRollingNumberEvent.RESPONSE_FROM_CACHE));
-
-            assertEquals(100, command.builder.metrics.getHealthCounts().getErrorPercentage());
-
-            assertEquals(1, HystrixRequestLog.getCurrentRequest().getExecutedCommands().size());
-        }
-
-        /**
-         * Test a command execution that fails, has getFallback implemented but that fails as well.
-         */
-        @Test
-        public void testExecutionFailureWithFallbackFailure() {
-            TestHystrixCommand<Boolean> command = new KnownFailureTestCommandWithFallbackFailure();
-            try {
-                command.execute();
-                fail("we shouldn't get here");
-            } catch (HystrixRuntimeException e) {
-                System.out.println("------------------------------------------------");
-                e.printStackTrace();
-                System.out.println("------------------------------------------------");
-                assertNotNull(e.getFallbackException());
-            }
-
-            assertTrue(command.getExecutionTimeInMilliseconds() > -1);
-            assertTrue(command.isFailedExecution());
-
-            assertEquals(0, command.builder.metrics.getRollingCount(HystrixRollingNumberEvent.SUCCESS));
-            assertEquals(1, command.builder.metrics.getRollingCount(HystrixRollingNumberEvent.EXCEPTION_THROWN));
-            assertEquals(1, command.builder.metrics.getRollingCount(HystrixRollingNumberEvent.FAILURE));
-            assertEquals(0, command.builder.metrics.getRollingCount(HystrixRollingNumberEvent.FALLBACK_REJECTION));
-            assertEquals(1, command.builder.metrics.getRollingCount(HystrixRollingNumberEvent.FALLBACK_FAILURE));
-            assertEquals(0, command.builder.metrics.getRollingCount(HystrixRollingNumberEvent.FALLBACK_SUCCESS));
-            assertEquals(0, command.builder.metrics.getRollingCount(HystrixRollingNumberEvent.SEMAPHORE_REJECTED));
-            assertEquals(0, command.builder.metrics.getRollingCount(HystrixRollingNumberEvent.SHORT_CIRCUITED));
-            assertEquals(0, command.builder.metrics.getRollingCount(HystrixRollingNumberEvent.THREAD_POOL_REJECTED));
-            assertEquals(0, command.builder.metrics.getRollingCount(HystrixRollingNumberEvent.TIMEOUT));
-            assertEquals(0, command.builder.metrics.getRollingCount(HystrixRollingNumberEvent.RESPONSE_FROM_CACHE));
-
-            assertEquals(100, command.builder.metrics.getHealthCounts().getErrorPercentage());
-
-            assertEquals(1, HystrixRequestLog.getCurrentRequest().getExecutedCommands().size());
-        }
-
-        /**
-         * Test a successful command execution (asynchronously).
-         */
-        @Test
-        public void testQueueSuccess() {
-            TestHystrixCommand<Boolean> command = new SuccessfulTestCommand();
-            try {
-                Future<Boolean> future = command.queue();
-                assertEquals(true, future.get());
-            } catch (Exception e) {
-                e.printStackTrace();
-                fail("We received an exception.");
-            }
-
-            assertTrue(command.getExecutionTimeInMilliseconds() > -1);
-            assertTrue(command.isSuccessfulExecution());
-
-            assertEquals(1, command.builder.metrics.getRollingCount(HystrixRollingNumberEvent.SUCCESS));
-            assertEquals(0, command.builder.metrics.getRollingCount(HystrixRollingNumberEvent.EXCEPTION_THROWN));
-            assertEquals(0, command.builder.metrics.getRollingCount(HystrixRollingNumberEvent.FAILURE));
-            assertEquals(0, command.builder.metrics.getRollingCount(HystrixRollingNumberEvent.FALLBACK_REJECTION));
-            assertEquals(0, command.builder.metrics.getRollingCount(HystrixRollingNumberEvent.FALLBACK_FAILURE));
-            assertEquals(0, command.builder.metrics.getRollingCount(HystrixRollingNumberEvent.FALLBACK_SUCCESS));
-            assertEquals(0, command.builder.metrics.getRollingCount(HystrixRollingNumberEvent.SEMAPHORE_REJECTED));
-            assertEquals(0, command.builder.metrics.getRollingCount(HystrixRollingNumberEvent.SHORT_CIRCUITED));
-            assertEquals(0, command.builder.metrics.getRollingCount(HystrixRollingNumberEvent.THREAD_POOL_REJECTED));
-            assertEquals(0, command.builder.metrics.getRollingCount(HystrixRollingNumberEvent.TIMEOUT));
-            assertEquals(0, command.builder.metrics.getRollingCount(HystrixRollingNumberEvent.RESPONSE_FROM_CACHE));
-
-            assertEquals(0, command.builder.metrics.getHealthCounts().getErrorPercentage());
-
-            assertEquals(1, HystrixRequestLog.getCurrentRequest().getExecutedCommands().size());
-        }
-
-        /**
-         * Test a command execution (asynchronously) that throws an HystrixException and didn't implement getFallback.
-         */
-        @Test
-        public void testQueueKnownFailureWithNoFallback() {
-            TestCircuitBreaker circuitBreaker = new TestCircuitBreaker();
-            TestHystrixCommand<Boolean> command = new KnownFailureTestCommandWithoutFallback(circuitBreaker);
-            try {
-                command.queue().get();
-                fail("we shouldn't get here");
-            } catch (Exception e) {
-                e.printStackTrace();
-                if (e.getCause() instanceof HystrixRuntimeException) {
-                    HystrixRuntimeException de = (HystrixRuntimeException) e.getCause();
-
-                    assertNotNull(de.getFallbackException());
-                    assertNotNull(de.getImplementingClass());
-                } else {
-                    fail("the cause should be HystrixRuntimeException");
-                }
-            }
-
-            assertTrue(command.getExecutionTimeInMilliseconds() > -1);
-            assertTrue(command.isFailedExecution());
-
-            assertEquals(0, circuitBreaker.metrics.getRollingCount(HystrixRollingNumberEvent.SUCCESS));
-            assertEquals(1, circuitBreaker.metrics.getRollingCount(HystrixRollingNumberEvent.EXCEPTION_THROWN));
-            assertEquals(1, circuitBreaker.metrics.getRollingCount(HystrixRollingNumberEvent.FAILURE));
-            assertEquals(0, circuitBreaker.metrics.getRollingCount(HystrixRollingNumberEvent.FALLBACK_REJECTION));
-            assertEquals(0, circuitBreaker.metrics.getRollingCount(HystrixRollingNumberEvent.FALLBACK_FAILURE));
-            assertEquals(0, circuitBreaker.metrics.getRollingCount(HystrixRollingNumberEvent.FALLBACK_SUCCESS));
-            assertEquals(0, circuitBreaker.metrics.getRollingCount(HystrixRollingNumberEvent.SEMAPHORE_REJECTED));
-            assertEquals(0, circuitBreaker.metrics.getRollingCount(HystrixRollingNumberEvent.SHORT_CIRCUITED));
-            assertEquals(0, circuitBreaker.metrics.getRollingCount(HystrixRollingNumberEvent.THREAD_POOL_REJECTED));
-            assertEquals(0, circuitBreaker.metrics.getRollingCount(HystrixRollingNumberEvent.TIMEOUT));
-            assertEquals(0, circuitBreaker.metrics.getRollingCount(HystrixRollingNumberEvent.RESPONSE_FROM_CACHE));
-
-            assertEquals(100, circuitBreaker.metrics.getHealthCounts().getErrorPercentage());
-
-            assertEquals(1, HystrixRequestLog.getCurrentRequest().getExecutedCommands().size());
-        }
-
-        /**
-         * Test a command execution (asynchronously) that throws an unknown exception (not HystrixException) and didn't implement getFallback.
-         */
-        @Test
-        public void testQueueUnknownFailureWithNoFallback() {
-            TestHystrixCommand<Boolean> command = new UnknownFailureTestCommandWithoutFallback();
-            try {
-                command.queue().get();
-                fail("we shouldn't get here");
-            } catch (Exception e) {
-                e.printStackTrace();
-                if (e.getCause() instanceof HystrixRuntimeException) {
-                    HystrixRuntimeException de = (HystrixRuntimeException) e.getCause();
-                    assertNotNull(de.getFallbackException());
-                    assertNotNull(de.getImplementingClass());
-                } else {
-                    fail("the cause should be HystrixRuntimeException");
-                }
-            }
-
-            assertTrue(command.getExecutionTimeInMilliseconds() > -1);
-            assertTrue(command.isFailedExecution());
-
-            assertEquals(0, command.builder.metrics.getRollingCount(HystrixRollingNumberEvent.SUCCESS));
-            assertEquals(1, command.builder.metrics.getRollingCount(HystrixRollingNumberEvent.EXCEPTION_THROWN));
-            assertEquals(1, command.builder.metrics.getRollingCount(HystrixRollingNumberEvent.FAILURE));
-            assertEquals(0, command.builder.metrics.getRollingCount(HystrixRollingNumberEvent.FALLBACK_REJECTION));
-            assertEquals(0, command.builder.metrics.getRollingCount(HystrixRollingNumberEvent.FALLBACK_FAILURE));
-            assertEquals(0, command.builder.metrics.getRollingCount(HystrixRollingNumberEvent.FALLBACK_SUCCESS));
-            assertEquals(0, command.builder.metrics.getRollingCount(HystrixRollingNumberEvent.SEMAPHORE_REJECTED));
-            assertEquals(0, command.builder.metrics.getRollingCount(HystrixRollingNumberEvent.SHORT_CIRCUITED));
-            assertEquals(0, command.builder.metrics.getRollingCount(HystrixRollingNumberEvent.THREAD_POOL_REJECTED));
-            assertEquals(0, command.builder.metrics.getRollingCount(HystrixRollingNumberEvent.TIMEOUT));
-            assertEquals(0, command.builder.metrics.getRollingCount(HystrixRollingNumberEvent.RESPONSE_FROM_CACHE));
-
-            assertEquals(100, command.builder.metrics.getHealthCounts().getErrorPercentage());
-
-            assertEquals(1, HystrixRequestLog.getCurrentRequest().getExecutedCommands().size());
-        }
-
-        /**
-         * Test a command execution (asynchronously) that fails but has a fallback.
-         */
-        @Test
-        public void testQueueFailureWithFallback() {
-            TestHystrixCommand<Boolean> command = new KnownFailureTestCommandWithFallback(new TestCircuitBreaker());
-            try {
-                Future<Boolean> future = command.queue();
-                assertEquals(false, future.get());
-            } catch (Exception e) {
-                e.printStackTrace();
-                fail("We should have received a response from the fallback.");
-            }
-
-            assertTrue(command.getExecutionTimeInMilliseconds() > -1);
-            assertTrue(command.isFailedExecution());
-
-            assertEquals(0, command.builder.metrics.getRollingCount(HystrixRollingNumberEvent.SUCCESS));
-            assertEquals(0, command.builder.metrics.getRollingCount(HystrixRollingNumberEvent.EXCEPTION_THROWN));
-            assertEquals(1, command.builder.metrics.getRollingCount(HystrixRollingNumberEvent.FAILURE));
-            assertEquals(0, command.builder.metrics.getRollingCount(HystrixRollingNumberEvent.FALLBACK_REJECTION));
-            assertEquals(0, command.builder.metrics.getRollingCount(HystrixRollingNumberEvent.FALLBACK_FAILURE));
-            assertEquals(1, command.builder.metrics.getRollingCount(HystrixRollingNumberEvent.FALLBACK_SUCCESS));
-            assertEquals(0, command.builder.metrics.getRollingCount(HystrixRollingNumberEvent.SEMAPHORE_REJECTED));
-            assertEquals(0, command.builder.metrics.getRollingCount(HystrixRollingNumberEvent.SHORT_CIRCUITED));
-            assertEquals(0, command.builder.metrics.getRollingCount(HystrixRollingNumberEvent.THREAD_POOL_REJECTED));
-            assertEquals(0, command.builder.metrics.getRollingCount(HystrixRollingNumberEvent.TIMEOUT));
-            assertEquals(0, command.builder.metrics.getRollingCount(HystrixRollingNumberEvent.RESPONSE_FROM_CACHE));
-
-            assertEquals(100, command.builder.metrics.getHealthCounts().getErrorPercentage());
-
-            assertEquals(1, HystrixRequestLog.getCurrentRequest().getExecutedCommands().size());
-        }
-
-        /**
-         * Test a command execution (asynchronously) that fails, has getFallback implemented but that fails as well.
-         */
-        @Test
-        public void testQueueFailureWithFallbackFailure() {
-            TestHystrixCommand<Boolean> command = new KnownFailureTestCommandWithFallbackFailure();
-            try {
-                command.queue().get();
-                fail("we shouldn't get here");
-            } catch (Exception e) {
-                if (e.getCause() instanceof HystrixRuntimeException) {
-                    HystrixRuntimeException de = (HystrixRuntimeException) e.getCause();
-                    e.printStackTrace();
-                    assertNotNull(de.getFallbackException());
-                } else {
-                    fail("the cause should be HystrixRuntimeException");
-                }
-            }
-
-            assertTrue(command.getExecutionTimeInMilliseconds() > -1);
-            assertTrue(command.isFailedExecution());
-
-            assertEquals(0, command.builder.metrics.getRollingCount(HystrixRollingNumberEvent.SUCCESS));
-            assertEquals(1, command.builder.metrics.getRollingCount(HystrixRollingNumberEvent.EXCEPTION_THROWN));
-            assertEquals(1, command.builder.metrics.getRollingCount(HystrixRollingNumberEvent.FAILURE));
-            assertEquals(0, command.builder.metrics.getRollingCount(HystrixRollingNumberEvent.FALLBACK_REJECTION));
-            assertEquals(1, command.builder.metrics.getRollingCount(HystrixRollingNumberEvent.FALLBACK_FAILURE));
-            assertEquals(0, command.builder.metrics.getRollingCount(HystrixRollingNumberEvent.FALLBACK_SUCCESS));
-            assertEquals(0, command.builder.metrics.getRollingCount(HystrixRollingNumberEvent.SEMAPHORE_REJECTED));
-            assertEquals(0, command.builder.metrics.getRollingCount(HystrixRollingNumberEvent.SHORT_CIRCUITED));
-            assertEquals(0, command.builder.metrics.getRollingCount(HystrixRollingNumberEvent.THREAD_POOL_REJECTED));
-            assertEquals(0, command.builder.metrics.getRollingCount(HystrixRollingNumberEvent.TIMEOUT));
-            assertEquals(0, command.builder.metrics.getRollingCount(HystrixRollingNumberEvent.RESPONSE_FROM_CACHE));
-
-            assertEquals(100, command.builder.metrics.getHealthCounts().getErrorPercentage());
-
-            assertEquals(1, HystrixRequestLog.getCurrentRequest().getExecutedCommands().size());
-        }
-
-        /**
-         * Test a successful command execution.
-         */
-        @Test
-        public void testObserveSuccess() {
-            try {
-                TestHystrixCommand<Boolean> command = new SuccessfulTestCommand();
-                assertEquals(0, command.builder.metrics.getRollingCount(HystrixRollingNumberEvent.FAILURE));
-                assertEquals(0, command.builder.metrics.getRollingCount(HystrixRollingNumberEvent.TIMEOUT));
-                assertEquals(0, command.builder.metrics.getRollingCount(HystrixRollingNumberEvent.SUCCESS));
-                assertEquals(true, command.observe().toBlockingObservable().single());
-                assertEquals(0, command.builder.metrics.getRollingCount(HystrixRollingNumberEvent.FAILURE));
-                assertEquals(0, command.builder.metrics.getRollingCount(HystrixRollingNumberEvent.TIMEOUT));
-                assertEquals(1, command.builder.metrics.getRollingCount(HystrixRollingNumberEvent.SUCCESS));
-
-                assertEquals(null, command.getFailedExecutionException());
-
-                assertTrue(command.getExecutionTimeInMilliseconds() > -1);
-                assertTrue(command.isSuccessfulExecution());
-
-                assertEquals(0, command.builder.metrics.getRollingCount(HystrixRollingNumberEvent.EXCEPTION_THROWN));
-                assertEquals(0, command.builder.metrics.getRollingCount(HystrixRollingNumberEvent.FALLBACK_REJECTION));
-                assertEquals(0, command.builder.metrics.getRollingCount(HystrixRollingNumberEvent.FALLBACK_FAILURE));
-                assertEquals(0, command.builder.metrics.getRollingCount(HystrixRollingNumberEvent.FALLBACK_SUCCESS));
-                assertEquals(0, command.builder.metrics.getRollingCount(HystrixRollingNumberEvent.SEMAPHORE_REJECTED));
-                assertEquals(0, command.builder.metrics.getRollingCount(HystrixRollingNumberEvent.SHORT_CIRCUITED));
-                assertEquals(0, command.builder.metrics.getRollingCount(HystrixRollingNumberEvent.THREAD_POOL_REJECTED));
-                assertEquals(0, command.builder.metrics.getRollingCount(HystrixRollingNumberEvent.RESPONSE_FROM_CACHE));
-
-                assertEquals(0, command.builder.metrics.getHealthCounts().getErrorPercentage());
-
-                assertEquals(1, HystrixRequestLog.getCurrentRequest().getExecutedCommands().size());
-
-            } catch (Exception e) {
-                e.printStackTrace();
-                fail("We received an exception.");
-            }
-        }
-
-        /**
-         * Test a successful command execution.
-         */
-        @Test
-        public void testObserveOnScheduler() throws Exception {
-
-            final AtomicReference<Thread> commandThread = new AtomicReference<Thread>();
-            final AtomicReference<Thread> subscribeThread = new AtomicReference<Thread>();
-
-            TestHystrixCommand<Boolean> command = new TestHystrixCommand<Boolean>(TestHystrixCommand.testPropsBuilder()) {
-
-                @Override
-                protected Boolean run() {
-                    commandThread.set(Thread.currentThread());
-                    return true;
-                }
-            };
-
-            final CountDownLatch latch = new CountDownLatch(1);
-
-            Scheduler customScheduler = new Scheduler() {
-
-                private final Scheduler self = this;
-
-                @Override
-                public <T> Subscription schedule(T state, Func2<? super Scheduler, ? super T, ? extends Subscription> action) {
-                    return schedule(state, action, 0, TimeUnit.MILLISECONDS);
-                }
-
-                @Override
-                public <T> Subscription schedule(final T state, final Func2<? super Scheduler, ? super T, ? extends Subscription> action, long delayTime, TimeUnit unit) {
-                    new Thread("RxScheduledThread") {
-                        @Override
-                        public void run() {
-                            action.call(self, state);
-                        }
-                    }.start();
-
-                    // not testing unsubscribe behavior
-                    return Subscriptions.empty();
-                }
-
-            };
-
-            command.toObservable(customScheduler).subscribe(new Observer<Boolean>() {
-
-                @Override
-                public void onCompleted() {
-                    latch.countDown();
-
-                }
-
-                @Override
-                public void onError(Throwable e) {
-                    latch.countDown();
-                    e.printStackTrace();
-
-                }
-
-                @Override
-                public void onNext(Boolean args) {
-                    subscribeThread.set(Thread.currentThread());
-                }
-            });
-
-            if (!latch.await(2000, TimeUnit.MILLISECONDS)) {
-                fail("timed out");
-            }
-
-            assertNotNull(commandThread.get());
-            assertNotNull(subscribeThread.get());
-
-            System.out.println("Command Thread: " + commandThread.get());
-            System.out.println("Subscribe Thread: " + subscribeThread.get());
-
-            assertTrue(commandThread.get().getName().startsWith("hystrix-"));
-            assertTrue(subscribeThread.get().getName().equals("RxScheduledThread"));
-        }
-
-        /**
-         * Test a successful command execution.
-         */
-        @Test
-        public void testObserveOnComputationSchedulerByDefaultForThreadIsolation() throws Exception {
-
-            final AtomicReference<Thread> commandThread = new AtomicReference<Thread>();
-            final AtomicReference<Thread> subscribeThread = new AtomicReference<Thread>();
-
-            TestHystrixCommand<Boolean> command = new TestHystrixCommand<Boolean>(TestHystrixCommand.testPropsBuilder()) {
-
-                @Override
-                protected Boolean run() {
-                    commandThread.set(Thread.currentThread());
-                    return true;
-                }
-            };
-
-            final CountDownLatch latch = new CountDownLatch(1);
-
-            command.toObservable().subscribe(new Observer<Boolean>() {
-
-                @Override
-                public void onCompleted() {
-                    latch.countDown();
-
-                }
-
-                @Override
-                public void onError(Throwable e) {
-                    latch.countDown();
-                    e.printStackTrace();
-
-                }
-
-                @Override
-                public void onNext(Boolean args) {
-                    subscribeThread.set(Thread.currentThread());
-                }
-            });
-
-            if (!latch.await(2000, TimeUnit.MILLISECONDS)) {
-                fail("timed out");
-            }
-
-            assertNotNull(commandThread.get());
-            assertNotNull(subscribeThread.get());
-
-            System.out.println("Command Thread: " + commandThread.get());
-            System.out.println("Subscribe Thread: " + subscribeThread.get());
-
-            assertTrue(commandThread.get().getName().startsWith("hystrix-"));
-            assertTrue(subscribeThread.get().getName().startsWith("RxComputationThreadPool"));
-        }
-
-        /**
-         * Test a successful command execution.
-         */
-        @Test
-        public void testObserveOnImmediateSchedulerByDefaultForSemaphoreIsolation() throws Exception {
-
-            final AtomicReference<Thread> commandThread = new AtomicReference<Thread>();
-            final AtomicReference<Thread> subscribeThread = new AtomicReference<Thread>();
-
-            TestHystrixCommand<Boolean> command = new TestHystrixCommand<Boolean>(TestHystrixCommand.testPropsBuilder()
-                    .setCommandPropertiesDefaults(HystrixCommandProperties.Setter.getUnitTestPropertiesSetter().withExecutionIsolationStrategy(ExecutionIsolationStrategy.SEMAPHORE))) {
-
-                @Override
-                protected Boolean run() {
-                    commandThread.set(Thread.currentThread());
-                    return true;
-                }
-            };
-
-            final CountDownLatch latch = new CountDownLatch(1);
-
-            command.toObservable().subscribe(new Observer<Boolean>() {
-
-                @Override
-                public void onCompleted() {
-                    latch.countDown();
-
-                }
-
-                @Override
-                public void onError(Throwable e) {
-                    latch.countDown();
-                    e.printStackTrace();
-
-                }
-
-                @Override
-                public void onNext(Boolean args) {
-                    subscribeThread.set(Thread.currentThread());
-                }
-            });
-
-            if (!latch.await(2000, TimeUnit.MILLISECONDS)) {
-                fail("timed out");
-            }
-
-            assertNotNull(commandThread.get());
-            assertNotNull(subscribeThread.get());
-
-            System.out.println("Command Thread: " + commandThread.get());
-            System.out.println("Subscribe Thread: " + subscribeThread.get());
-
-            String mainThreadName = Thread.currentThread().getName();
-
-            // semaphore should be on the calling thread
-            assertTrue(commandThread.get().getName().equals(mainThreadName));
-            assertTrue(subscribeThread.get().getName().equals(mainThreadName));
-        }
-
-        /**
-         * Test that the circuit-breaker will 'trip' and prevent command execution on subsequent calls.
-         */
-        @Test
-        public void testCircuitBreakerTripsAfterFailures() {
-            TestCircuitBreaker circuitBreaker = new TestCircuitBreaker();
-            /* fail 3 times and then it should trip the circuit and stop executing */
-            // failure 1
-            KnownFailureTestCommandWithFallback attempt1 = new KnownFailureTestCommandWithFallback(circuitBreaker);
-            attempt1.execute();
-            assertTrue(attempt1.isResponseFromFallback());
-            assertFalse(attempt1.isCircuitBreakerOpen());
-            assertFalse(attempt1.isResponseShortCircuited());
-
-            // failure 2
-            KnownFailureTestCommandWithFallback attempt2 = new KnownFailureTestCommandWithFallback(circuitBreaker);
-            attempt2.execute();
-            assertTrue(attempt2.isResponseFromFallback());
-            assertFalse(attempt2.isCircuitBreakerOpen());
-            assertFalse(attempt2.isResponseShortCircuited());
-
-            // failure 3
-            KnownFailureTestCommandWithFallback attempt3 = new KnownFailureTestCommandWithFallback(circuitBreaker);
-            attempt3.execute();
-            assertTrue(attempt3.isResponseFromFallback());
-            assertFalse(attempt3.isResponseShortCircuited());
-            // it should now be 'open' and prevent further executions
-            assertTrue(attempt3.isCircuitBreakerOpen());
-
-            // attempt 4
-            KnownFailureTestCommandWithFallback attempt4 = new KnownFailureTestCommandWithFallback(circuitBreaker);
-            attempt4.execute();
-            assertTrue(attempt4.isResponseFromFallback());
-            // this should now be true as the response will be short-circuited
-            assertTrue(attempt4.isResponseShortCircuited());
-            // this should remain open
-            assertTrue(attempt4.isCircuitBreakerOpen());
-
-            assertEquals(0, circuitBreaker.metrics.getRollingCount(HystrixRollingNumberEvent.SUCCESS));
-            assertEquals(0, circuitBreaker.metrics.getRollingCount(HystrixRollingNumberEvent.EXCEPTION_THROWN));
-            assertEquals(3, circuitBreaker.metrics.getRollingCount(HystrixRollingNumberEvent.FAILURE));
-            assertEquals(0, circuitBreaker.metrics.getRollingCount(HystrixRollingNumberEvent.FALLBACK_REJECTION));
-            assertEquals(0, circuitBreaker.metrics.getRollingCount(HystrixRollingNumberEvent.FALLBACK_FAILURE));
-            assertEquals(4, circuitBreaker.metrics.getRollingCount(HystrixRollingNumberEvent.FALLBACK_SUCCESS));
-            assertEquals(0, circuitBreaker.metrics.getRollingCount(HystrixRollingNumberEvent.SEMAPHORE_REJECTED));
-            assertEquals(1, circuitBreaker.metrics.getRollingCount(HystrixRollingNumberEvent.SHORT_CIRCUITED));
-            assertEquals(0, circuitBreaker.metrics.getRollingCount(HystrixRollingNumberEvent.THREAD_POOL_REJECTED));
-            assertEquals(0, circuitBreaker.metrics.getRollingCount(HystrixRollingNumberEvent.TIMEOUT));
-            assertEquals(0, circuitBreaker.metrics.getRollingCount(HystrixRollingNumberEvent.RESPONSE_FROM_CACHE));
-
-            assertEquals(100, circuitBreaker.metrics.getHealthCounts().getErrorPercentage());
-
-            assertEquals(4, HystrixRequestLog.getCurrentRequest().getExecutedCommands().size());
-        }
-
-        /**
-         * Test that the circuit-breaker will 'trip' and prevent command execution on subsequent calls.
-         */
-        @Test
-        public void testCircuitBreakerTripsAfterFailuresViaQueue() {
-            TestCircuitBreaker circuitBreaker = new TestCircuitBreaker();
-            try {
-                /* fail 3 times and then it should trip the circuit and stop executing */
-                // failure 1
-                KnownFailureTestCommandWithFallback attempt1 = new KnownFailureTestCommandWithFallback(circuitBreaker);
-                attempt1.queue().get();
-                assertTrue(attempt1.isResponseFromFallback());
-                assertFalse(attempt1.isCircuitBreakerOpen());
-                assertFalse(attempt1.isResponseShortCircuited());
-
-                // failure 2
-                KnownFailureTestCommandWithFallback attempt2 = new KnownFailureTestCommandWithFallback(circuitBreaker);
-                attempt2.queue().get();
-                assertTrue(attempt2.isResponseFromFallback());
-                assertFalse(attempt2.isCircuitBreakerOpen());
-                assertFalse(attempt2.isResponseShortCircuited());
-
-                // failure 3
-                KnownFailureTestCommandWithFallback attempt3 = new KnownFailureTestCommandWithFallback(circuitBreaker);
-                attempt3.queue().get();
-                assertTrue(attempt3.isResponseFromFallback());
-                assertFalse(attempt3.isResponseShortCircuited());
-                // it should now be 'open' and prevent further executions
-                assertTrue(attempt3.isCircuitBreakerOpen());
-
-                // attempt 4
-                KnownFailureTestCommandWithFallback attempt4 = new KnownFailureTestCommandWithFallback(circuitBreaker);
-                attempt4.queue().get();
-                assertTrue(attempt4.isResponseFromFallback());
-                // this should now be true as the response will be short-circuited
-                assertTrue(attempt4.isResponseShortCircuited());
-                // this should remain open
-                assertTrue(attempt4.isCircuitBreakerOpen());
-
-                assertEquals(0, circuitBreaker.metrics.getRollingCount(HystrixRollingNumberEvent.SUCCESS));
-                assertEquals(0, circuitBreaker.metrics.getRollingCount(HystrixRollingNumberEvent.EXCEPTION_THROWN));
-                assertEquals(3, circuitBreaker.metrics.getRollingCount(HystrixRollingNumberEvent.FAILURE));
-                assertEquals(0, circuitBreaker.metrics.getRollingCount(HystrixRollingNumberEvent.FALLBACK_REJECTION));
-                assertEquals(0, circuitBreaker.metrics.getRollingCount(HystrixRollingNumberEvent.FALLBACK_FAILURE));
-                assertEquals(4, circuitBreaker.metrics.getRollingCount(HystrixRollingNumberEvent.FALLBACK_SUCCESS));
-                assertEquals(0, circuitBreaker.metrics.getRollingCount(HystrixRollingNumberEvent.SEMAPHORE_REJECTED));
-                assertEquals(1, circuitBreaker.metrics.getRollingCount(HystrixRollingNumberEvent.SHORT_CIRCUITED));
-                assertEquals(0, circuitBreaker.metrics.getRollingCount(HystrixRollingNumberEvent.THREAD_POOL_REJECTED));
-                assertEquals(0, circuitBreaker.metrics.getRollingCount(HystrixRollingNumberEvent.TIMEOUT));
-                assertEquals(0, circuitBreaker.metrics.getRollingCount(HystrixRollingNumberEvent.RESPONSE_FROM_CACHE));
-
-                assertEquals(100, circuitBreaker.metrics.getHealthCounts().getErrorPercentage());
-
-                assertEquals(4, HystrixRequestLog.getCurrentRequest().getExecutedCommands().size());
-            } catch (Exception e) {
-                e.printStackTrace();
-                fail("We should have received fallbacks.");
-            }
-        }
-
-        /**
-         * Test that the circuit-breaker is shared across HystrixCommand objects with the same CommandKey.
-         * <p>
-         * This will test HystrixCommand objects with a single circuit-breaker (as if each injected with same CommandKey)
-         * <p>
-         * Multiple HystrixCommand objects with the same dependency use the same circuit-breaker.
-         */
-        @Test
-        public void testCircuitBreakerAcrossMultipleCommandsButSameCircuitBreaker() {
-            TestCircuitBreaker circuitBreaker = new TestCircuitBreaker();
-            /* fail 3 times and then it should trip the circuit and stop executing */
-            // failure 1
-            KnownFailureTestCommandWithFallback attempt1 = new KnownFailureTestCommandWithFallback(circuitBreaker);
-            attempt1.execute();
-            assertTrue(attempt1.isResponseFromFallback());
-            assertFalse(attempt1.isCircuitBreakerOpen());
-            assertFalse(attempt1.isResponseShortCircuited());
-
-            // failure 2 with a different command, same circuit breaker
-            KnownFailureTestCommandWithoutFallback attempt2 = new KnownFailureTestCommandWithoutFallback(circuitBreaker);
-            try {
-                attempt2.execute();
-            } catch (Exception e) {
-                // ignore ... this doesn't have a fallback so will throw an exception
-            }
-            assertTrue(attempt2.isFailedExecution());
-            assertFalse(attempt2.isResponseFromFallback()); // false because no fallback
-            assertFalse(attempt2.isCircuitBreakerOpen());
-            assertFalse(attempt2.isResponseShortCircuited());
-
-            // failure 3 of the Hystrix, 2nd for this particular HystrixCommand
-            KnownFailureTestCommandWithFallback attempt3 = new KnownFailureTestCommandWithFallback(circuitBreaker);
-            attempt3.execute();
-            assertTrue(attempt2.isFailedExecution());
-            assertTrue(attempt3.isResponseFromFallback());
-            assertFalse(attempt3.isResponseShortCircuited());
-
-            // it should now be 'open' and prevent further executions
-            // after having 3 failures on the Hystrix that these 2 different HystrixCommand objects are for
-            assertTrue(attempt3.isCircuitBreakerOpen());
-
-            // attempt 4
-            KnownFailureTestCommandWithFallback attempt4 = new KnownFailureTestCommandWithFallback(circuitBreaker);
-            attempt4.execute();
-            assertTrue(attempt4.isResponseFromFallback());
-            // this should now be true as the response will be short-circuited
-            assertTrue(attempt4.isResponseShortCircuited());
-            // this should remain open
-            assertTrue(attempt4.isCircuitBreakerOpen());
-
-            assertEquals(0, circuitBreaker.metrics.getRollingCount(HystrixRollingNumberEvent.SUCCESS));
-            assertEquals(1, circuitBreaker.metrics.getRollingCount(HystrixRollingNumberEvent.EXCEPTION_THROWN));
-            assertEquals(3, circuitBreaker.metrics.getRollingCount(HystrixRollingNumberEvent.FAILURE));
-            assertEquals(0, circuitBreaker.metrics.getRollingCount(HystrixRollingNumberEvent.FALLBACK_REJECTION));
-            assertEquals(0, circuitBreaker.metrics.getRollingCount(HystrixRollingNumberEvent.FALLBACK_FAILURE));
-            assertEquals(3, circuitBreaker.metrics.getRollingCount(HystrixRollingNumberEvent.FALLBACK_SUCCESS));
-            assertEquals(0, circuitBreaker.metrics.getRollingCount(HystrixRollingNumberEvent.SEMAPHORE_REJECTED));
-            assertEquals(1, circuitBreaker.metrics.getRollingCount(HystrixRollingNumberEvent.SHORT_CIRCUITED));
-            assertEquals(0, circuitBreaker.metrics.getRollingCount(HystrixRollingNumberEvent.THREAD_POOL_REJECTED));
-            assertEquals(0, circuitBreaker.metrics.getRollingCount(HystrixRollingNumberEvent.TIMEOUT));
-            assertEquals(0, circuitBreaker.metrics.getRollingCount(HystrixRollingNumberEvent.RESPONSE_FROM_CACHE));
-
-            assertEquals(100, circuitBreaker.metrics.getHealthCounts().getErrorPercentage());
-
-            assertEquals(4, HystrixRequestLog.getCurrentRequest().getExecutedCommands().size());
-        }
-
-        /**
-         * Test that the circuit-breaker is different between HystrixCommand objects with a different Hystrix.
-         */
-        @Test
-        public void testCircuitBreakerAcrossMultipleCommandsAndDifferentDependency() {
-            TestCircuitBreaker circuitBreaker_one = new TestCircuitBreaker();
-            TestCircuitBreaker circuitBreaker_two = new TestCircuitBreaker();
-            /* fail 3 times, twice on one Hystrix, once on a different Hystrix ... circuit-breaker should NOT open */
-
-            // failure 1
-            KnownFailureTestCommandWithFallback attempt1 = new KnownFailureTestCommandWithFallback(circuitBreaker_one);
-            attempt1.execute();
-            assertTrue(attempt1.isResponseFromFallback());
-            assertFalse(attempt1.isCircuitBreakerOpen());
-            assertFalse(attempt1.isResponseShortCircuited());
-
-            // failure 2 with a different HystrixCommand implementation and different Hystrix
-            KnownFailureTestCommandWithFallback attempt2 = new KnownFailureTestCommandWithFallback(circuitBreaker_two);
-            attempt2.execute();
-            assertTrue(attempt2.isResponseFromFallback());
-            assertFalse(attempt2.isCircuitBreakerOpen());
-            assertFalse(attempt2.isResponseShortCircuited());
-
-            // failure 3 but only 2nd of the Hystrix.ONE
-            KnownFailureTestCommandWithFallback attempt3 = new KnownFailureTestCommandWithFallback(circuitBreaker_one);
-            attempt3.execute();
-            assertTrue(attempt3.isResponseFromFallback());
-            assertFalse(attempt3.isResponseShortCircuited());
-
-            // it should remain 'closed' since we have only had 2 failures on Hystrix.ONE
-            assertFalse(attempt3.isCircuitBreakerOpen());
-
-            // this one should also remain closed as it only had 1 failure for Hystrix.TWO
-            assertFalse(attempt2.isCircuitBreakerOpen());
-
-            // attempt 4 (3rd attempt for Hystrix.ONE)
-            KnownFailureTestCommandWithFallback attempt4 = new KnownFailureTestCommandWithFallback(circuitBreaker_one);
-            attempt4.execute();
-            // this should NOW flip to true as this is the 3rd failure for Hystrix.ONE
-            assertTrue(attempt3.isCircuitBreakerOpen());
-            assertTrue(attempt3.isResponseFromFallback());
-            assertFalse(attempt3.isResponseShortCircuited());
-
-            // Hystrix.TWO should still remain closed
-            assertFalse(attempt2.isCircuitBreakerOpen());
-
-            assertEquals(0, circuitBreaker_one.metrics.getRollingCount(HystrixRollingNumberEvent.SUCCESS));
-            assertEquals(0, circuitBreaker_one.metrics.getRollingCount(HystrixRollingNumberEvent.EXCEPTION_THROWN));
-            assertEquals(3, circuitBreaker_one.metrics.getRollingCount(HystrixRollingNumberEvent.FAILURE));
-            assertEquals(0, circuitBreaker_one.metrics.getRollingCount(HystrixRollingNumberEvent.FALLBACK_REJECTION));
-            assertEquals(0, circuitBreaker_one.metrics.getRollingCount(HystrixRollingNumberEvent.FALLBACK_FAILURE));
-            assertEquals(3, circuitBreaker_one.metrics.getRollingCount(HystrixRollingNumberEvent.FALLBACK_SUCCESS));
-            assertEquals(0, circuitBreaker_one.metrics.getRollingCount(HystrixRollingNumberEvent.SEMAPHORE_REJECTED));
-            assertEquals(0, circuitBreaker_one.metrics.getRollingCount(HystrixRollingNumberEvent.SHORT_CIRCUITED));
-            assertEquals(0, circuitBreaker_one.metrics.getRollingCount(HystrixRollingNumberEvent.THREAD_POOL_REJECTED));
-            assertEquals(0, circuitBreaker_one.metrics.getRollingCount(HystrixRollingNumberEvent.TIMEOUT));
-            assertEquals(0, circuitBreaker_one.metrics.getRollingCount(HystrixRollingNumberEvent.RESPONSE_FROM_CACHE));
-
-            assertEquals(100, circuitBreaker_one.metrics.getHealthCounts().getErrorPercentage());
-
-            assertEquals(0, circuitBreaker_two.metrics.getRollingCount(HystrixRollingNumberEvent.SUCCESS));
-            assertEquals(0, circuitBreaker_two.metrics.getRollingCount(HystrixRollingNumberEvent.EXCEPTION_THROWN));
-            assertEquals(1, circuitBreaker_two.metrics.getRollingCount(HystrixRollingNumberEvent.FAILURE));
-            assertEquals(0, circuitBreaker_two.metrics.getRollingCount(HystrixRollingNumberEvent.FALLBACK_REJECTION));
-            assertEquals(0, circuitBreaker_two.metrics.getRollingCount(HystrixRollingNumberEvent.FALLBACK_FAILURE));
-            assertEquals(1, circuitBreaker_two.metrics.getRollingCount(HystrixRollingNumberEvent.FALLBACK_SUCCESS));
-            assertEquals(0, circuitBreaker_two.metrics.getRollingCount(HystrixRollingNumberEvent.SEMAPHORE_REJECTED));
-            assertEquals(0, circuitBreaker_two.metrics.getRollingCount(HystrixRollingNumberEvent.SHORT_CIRCUITED));
-            assertEquals(0, circuitBreaker_two.metrics.getRollingCount(HystrixRollingNumberEvent.THREAD_POOL_REJECTED));
-            assertEquals(0, circuitBreaker_two.metrics.getRollingCount(HystrixRollingNumberEvent.TIMEOUT));
-            assertEquals(0, circuitBreaker_two.metrics.getRollingCount(HystrixRollingNumberEvent.RESPONSE_FROM_CACHE));
-
-            assertEquals(100, circuitBreaker_two.metrics.getHealthCounts().getErrorPercentage());
-
-            assertEquals(4, HystrixRequestLog.getCurrentRequest().getExecutedCommands().size());
-        }
-
-        /**
-         * Test that the circuit-breaker being disabled doesn't wreak havoc.
-         */
-        @Test
-        public void testExecutionSuccessWithCircuitBreakerDisabled() {
-            TestHystrixCommand<Boolean> command = new TestCommandWithoutCircuitBreaker();
-            try {
-                assertEquals(true, command.execute());
-            } catch (Exception e) {
-                e.printStackTrace();
-                fail("We received an exception.");
-            }
-
-            // we'll still get metrics ... just not the circuit breaker opening/closing
-            assertEquals(1, command.builder.metrics.getRollingCount(HystrixRollingNumberEvent.SUCCESS));
-            assertEquals(0, command.builder.metrics.getRollingCount(HystrixRollingNumberEvent.EXCEPTION_THROWN));
-            assertEquals(0, command.builder.metrics.getRollingCount(HystrixRollingNumberEvent.FAILURE));
-            assertEquals(0, command.builder.metrics.getRollingCount(HystrixRollingNumberEvent.FALLBACK_REJECTION));
-            assertEquals(0, command.builder.metrics.getRollingCount(HystrixRollingNumberEvent.FALLBACK_FAILURE));
-            assertEquals(0, command.builder.metrics.getRollingCount(HystrixRollingNumberEvent.FALLBACK_SUCCESS));
-            assertEquals(0, command.builder.metrics.getRollingCount(HystrixRollingNumberEvent.SEMAPHORE_REJECTED));
-            assertEquals(0, command.builder.metrics.getRollingCount(HystrixRollingNumberEvent.SHORT_CIRCUITED));
-            assertEquals(0, command.builder.metrics.getRollingCount(HystrixRollingNumberEvent.THREAD_POOL_REJECTED));
-            assertEquals(0, command.builder.metrics.getRollingCount(HystrixRollingNumberEvent.TIMEOUT));
-            assertEquals(0, command.builder.metrics.getRollingCount(HystrixRollingNumberEvent.RESPONSE_FROM_CACHE));
-
-            assertEquals(0, command.builder.metrics.getHealthCounts().getErrorPercentage());
-
-            assertEquals(1, HystrixRequestLog.getCurrentRequest().getExecutedCommands().size());
-        }
-
-        /**
-         * Test a command execution timeout where the command didn't implement getFallback.
-         */
-        @Test
-        public void testExecutionTimeoutWithNoFallback() {
-            TestHystrixCommand<Boolean> command = new TestCommandWithTimeout(50, TestCommandWithTimeout.FALLBACK_NOT_IMPLEMENTED);
-            try {
-                command.execute();
-                fail("we shouldn't get here");
-            } catch (Exception e) {
-                //                e.printStackTrace();
-                if (e instanceof HystrixRuntimeException) {
-                    HystrixRuntimeException de = (HystrixRuntimeException) e;
-                    assertNotNull(de.getFallbackException());
-                    assertTrue(de.getFallbackException() instanceof UnsupportedOperationException);
-                    assertNotNull(de.getImplementingClass());
-                    assertNotNull(de.getCause());
-                    assertTrue(de.getCause() instanceof TimeoutException);
-                } else {
-                    fail("the exception should be HystrixRuntimeException");
-                }
-            }
-            // the time should be 50+ since we timeout at 50ms
-            assertTrue("Execution Time is: " + command.getExecutionTimeInMilliseconds(), command.getExecutionTimeInMilliseconds() >= 50);
-
-            assertTrue(command.isResponseTimedOut());
-            assertFalse(command.isResponseFromFallback());
-            assertFalse(command.isResponseRejected());
-
-            assertEquals(0, command.builder.metrics.getRollingCount(HystrixRollingNumberEvent.SUCCESS));
-            assertEquals(1, command.builder.metrics.getRollingCount(HystrixRollingNumberEvent.EXCEPTION_THROWN));
-            assertEquals(0, command.builder.metrics.getRollingCount(HystrixRollingNumberEvent.FAILURE));
-            assertEquals(0, command.builder.metrics.getRollingCount(HystrixRollingNumberEvent.FALLBACK_REJECTION));
-            assertEquals(0, command.builder.metrics.getRollingCount(HystrixRollingNumberEvent.FALLBACK_FAILURE));
-            assertEquals(0, command.builder.metrics.getRollingCount(HystrixRollingNumberEvent.FALLBACK_SUCCESS));
-            assertEquals(0, command.builder.metrics.getRollingCount(HystrixRollingNumberEvent.SEMAPHORE_REJECTED));
-            assertEquals(0, command.builder.metrics.getRollingCount(HystrixRollingNumberEvent.SHORT_CIRCUITED));
-            assertEquals(0, command.builder.metrics.getRollingCount(HystrixRollingNumberEvent.THREAD_POOL_REJECTED));
-            assertEquals(1, command.builder.metrics.getRollingCount(HystrixRollingNumberEvent.TIMEOUT));
-            assertEquals(0, command.builder.metrics.getRollingCount(HystrixRollingNumberEvent.RESPONSE_FROM_CACHE));
-
-            assertEquals(100, command.builder.metrics.getHealthCounts().getErrorPercentage());
-
-            assertEquals(1, HystrixRequestLog.getCurrentRequest().getExecutedCommands().size());
-        }
-
-        /**
-         * Test a command execution timeout where the command implemented getFallback.
-         */
-        @Test
-        public void testExecutionTimeoutWithFallback() {
-            TestHystrixCommand<Boolean> command = new TestCommandWithTimeout(50, TestCommandWithTimeout.FALLBACK_SUCCESS);
-            try {
-                assertEquals(false, command.execute());
-                // the time should be 50+ since we timeout at 50ms
-                assertTrue("Execution Time is: " + command.getExecutionTimeInMilliseconds(), command.getExecutionTimeInMilliseconds() >= 50);
-                assertTrue(command.isResponseTimedOut());
-                assertTrue(command.isResponseFromFallback());
-            } catch (Exception e) {
-                e.printStackTrace();
-                fail("We should have received a response from the fallback.");
-            }
-
-            assertEquals(0, command.builder.metrics.getRollingCount(HystrixRollingNumberEvent.SUCCESS));
-            assertEquals(0, command.builder.metrics.getRollingCount(HystrixRollingNumberEvent.EXCEPTION_THROWN));
-            assertEquals(0, command.builder.metrics.getRollingCount(HystrixRollingNumberEvent.FAILURE));
-            assertEquals(0, command.builder.metrics.getRollingCount(HystrixRollingNumberEvent.FALLBACK_REJECTION));
-            assertEquals(0, command.builder.metrics.getRollingCount(HystrixRollingNumberEvent.FALLBACK_FAILURE));
-            assertEquals(1, command.builder.metrics.getRollingCount(HystrixRollingNumberEvent.FALLBACK_SUCCESS));
-            assertEquals(0, command.builder.metrics.getRollingCount(HystrixRollingNumberEvent.SEMAPHORE_REJECTED));
-            assertEquals(0, command.builder.metrics.getRollingCount(HystrixRollingNumberEvent.SHORT_CIRCUITED));
-            assertEquals(0, command.builder.metrics.getRollingCount(HystrixRollingNumberEvent.THREAD_POOL_REJECTED));
-            assertEquals(1, command.builder.metrics.getRollingCount(HystrixRollingNumberEvent.TIMEOUT));
-            assertEquals(0, command.builder.metrics.getRollingCount(HystrixRollingNumberEvent.RESPONSE_FROM_CACHE));
-
-            assertEquals(100, command.builder.metrics.getHealthCounts().getErrorPercentage());
-
-            assertEquals(1, HystrixRequestLog.getCurrentRequest().getExecutedCommands().size());
-        }
-
-        /**
-         * Test a command execution timeout where the command implemented getFallback but it fails.
-         */
-        @Test
-        public void testExecutionTimeoutFallbackFailure() {
-            TestHystrixCommand<Boolean> command = new TestCommandWithTimeout(50, TestCommandWithTimeout.FALLBACK_FAILURE);
-            try {
-                command.execute();
-                fail("we shouldn't get here");
-            } catch (Exception e) {
-                if (e instanceof HystrixRuntimeException) {
-                    HystrixRuntimeException de = (HystrixRuntimeException) e;
-                    assertNotNull(de.getFallbackException());
-                    assertFalse(de.getFallbackException() instanceof UnsupportedOperationException);
-                    assertNotNull(de.getImplementingClass());
-                    assertNotNull(de.getCause());
-                    assertTrue(de.getCause() instanceof TimeoutException);
-                } else {
-                    fail("the exception should be HystrixRuntimeException");
-                }
-            }
-            // the time should be 50+ since we timeout at 50ms
-            assertTrue("Execution Time is: " + command.getExecutionTimeInMilliseconds(), command.getExecutionTimeInMilliseconds() >= 50);
-            assertEquals(0, command.builder.metrics.getRollingCount(HystrixRollingNumberEvent.SUCCESS));
-            assertEquals(1, command.builder.metrics.getRollingCount(HystrixRollingNumberEvent.EXCEPTION_THROWN));
-            assertEquals(0, command.builder.metrics.getRollingCount(HystrixRollingNumberEvent.FAILURE));
-            assertEquals(0, command.builder.metrics.getRollingCount(HystrixRollingNumberEvent.FALLBACK_REJECTION));
-            assertEquals(1, command.builder.metrics.getRollingCount(HystrixRollingNumberEvent.FALLBACK_FAILURE));
-            assertEquals(0, command.builder.metrics.getRollingCount(HystrixRollingNumberEvent.FALLBACK_SUCCESS));
-            assertEquals(0, command.builder.metrics.getRollingCount(HystrixRollingNumberEvent.SEMAPHORE_REJECTED));
-            assertEquals(0, command.builder.metrics.getRollingCount(HystrixRollingNumberEvent.SHORT_CIRCUITED));
-            assertEquals(0, command.builder.metrics.getRollingCount(HystrixRollingNumberEvent.THREAD_POOL_REJECTED));
-            assertEquals(1, command.builder.metrics.getRollingCount(HystrixRollingNumberEvent.TIMEOUT));
-            assertEquals(0, command.builder.metrics.getRollingCount(HystrixRollingNumberEvent.RESPONSE_FROM_CACHE));
-
-            assertEquals(100, command.builder.metrics.getHealthCounts().getErrorPercentage());
-
-            assertEquals(1, HystrixRequestLog.getCurrentRequest().getExecutedCommands().size());
-        }
-
-        /**
-         * Test that the circuit-breaker counts a command execution timeout as a 'timeout' and not just failure.
-         */
-        @Test
-        public void testCircuitBreakerOnExecutionTimeout() {
-            TestHystrixCommand<Boolean> command = new TestCommandWithTimeout(50, TestCommandWithTimeout.FALLBACK_SUCCESS);
-            try {
-                assertEquals(0, command.builder.metrics.getRollingCount(HystrixRollingNumberEvent.TIMEOUT));
-
-                command.execute();
-
-                assertTrue(command.isResponseFromFallback());
-                assertFalse(command.isCircuitBreakerOpen());
-                assertFalse(command.isResponseShortCircuited());
-
-                assertEquals(0, command.builder.metrics.getRollingCount(HystrixRollingNumberEvent.FAILURE));
-                assertEquals(1, command.builder.metrics.getRollingCount(HystrixRollingNumberEvent.TIMEOUT));
-                assertEquals(0, command.builder.metrics.getRollingCount(HystrixRollingNumberEvent.SUCCESS));
-                assertEquals(0, command.builder.metrics.getRollingCount(HystrixRollingNumberEvent.SHORT_CIRCUITED));
-
-            } catch (Exception e) {
-                e.printStackTrace();
-                fail("We should have received a response from the fallback.");
-            }
-
-            assertTrue(command.getExecutionTimeInMilliseconds() > -1);
-            assertTrue(command.isResponseTimedOut());
-
-            assertEquals(0, command.builder.metrics.getRollingCount(HystrixRollingNumberEvent.SUCCESS));
-            assertEquals(0, command.builder.metrics.getRollingCount(HystrixRollingNumberEvent.EXCEPTION_THROWN));
-            assertEquals(0, command.builder.metrics.getRollingCount(HystrixRollingNumberEvent.FAILURE));
-            assertEquals(0, command.builder.metrics.getRollingCount(HystrixRollingNumberEvent.FALLBACK_REJECTION));
-            assertEquals(0, command.builder.metrics.getRollingCount(HystrixRollingNumberEvent.FALLBACK_FAILURE));
-            assertEquals(1, command.builder.metrics.getRollingCount(HystrixRollingNumberEvent.FALLBACK_SUCCESS));
-            assertEquals(0, command.builder.metrics.getRollingCount(HystrixRollingNumberEvent.SEMAPHORE_REJECTED));
-            assertEquals(0, command.builder.metrics.getRollingCount(HystrixRollingNumberEvent.SHORT_CIRCUITED));
-            assertEquals(0, command.builder.metrics.getRollingCount(HystrixRollingNumberEvent.THREAD_POOL_REJECTED));
-            assertEquals(1, command.builder.metrics.getRollingCount(HystrixRollingNumberEvent.TIMEOUT));
-            assertEquals(0, command.builder.metrics.getRollingCount(HystrixRollingNumberEvent.RESPONSE_FROM_CACHE));
-
-            assertEquals(100, command.builder.metrics.getHealthCounts().getErrorPercentage());
-
-            assertEquals(1, HystrixRequestLog.getCurrentRequest().getExecutedCommands().size());
-        }
-
-        /**
-         * Test that the command finishing AFTER a timeout (because thread continues in background) does not register a SUCCESS
-         */
-        @Test
-        public void testCountersOnExecutionTimeout() {
-            TestHystrixCommand<Boolean> command = new TestCommandWithTimeout(50, TestCommandWithTimeout.FALLBACK_SUCCESS);
-            try {
-                command.execute();
-
-                /* wait long enough for the command to have finished */
-                Thread.sleep(200);
-
-                /* response should still be the same as 'testCircuitBreakerOnExecutionTimeout' */
-                assertTrue(command.isResponseFromFallback());
-                assertFalse(command.isCircuitBreakerOpen());
-                assertFalse(command.isResponseShortCircuited());
-
-                assertTrue(command.getExecutionTimeInMilliseconds() > -1);
-                assertTrue(command.isResponseTimedOut());
-                assertFalse(command.isSuccessfulExecution());
-
-                /* failure and timeout count should be the same as 'testCircuitBreakerOnExecutionTimeout' */
-                assertEquals(0, command.builder.metrics.getRollingCount(HystrixRollingNumberEvent.FAILURE));
-                assertEquals(1, command.builder.metrics.getRollingCount(HystrixRollingNumberEvent.TIMEOUT));
-
-                /* we should NOT have a 'success' counter */
-                assertEquals(0, command.builder.metrics.getRollingCount(HystrixRollingNumberEvent.SUCCESS));
-
-            } catch (Exception e) {
-                e.printStackTrace();
-                fail("We should have received a response from the fallback.");
-            }
-
-            assertEquals(0, command.builder.metrics.getRollingCount(HystrixRollingNumberEvent.SUCCESS));
-            assertEquals(0, command.builder.metrics.getRollingCount(HystrixRollingNumberEvent.EXCEPTION_THROWN));
-            assertEquals(0, command.builder.metrics.getRollingCount(HystrixRollingNumberEvent.FAILURE));
-            assertEquals(0, command.builder.metrics.getRollingCount(HystrixRollingNumberEvent.FALLBACK_REJECTION));
-            assertEquals(0, command.builder.metrics.getRollingCount(HystrixRollingNumberEvent.FALLBACK_FAILURE));
-            assertEquals(1, command.builder.metrics.getRollingCount(HystrixRollingNumberEvent.FALLBACK_SUCCESS));
-            assertEquals(0, command.builder.metrics.getRollingCount(HystrixRollingNumberEvent.SEMAPHORE_REJECTED));
-            assertEquals(0, command.builder.metrics.getRollingCount(HystrixRollingNumberEvent.SHORT_CIRCUITED));
-            assertEquals(0, command.builder.metrics.getRollingCount(HystrixRollingNumberEvent.THREAD_POOL_REJECTED));
-            assertEquals(1, command.builder.metrics.getRollingCount(HystrixRollingNumberEvent.TIMEOUT));
-            assertEquals(0, command.builder.metrics.getRollingCount(HystrixRollingNumberEvent.RESPONSE_FROM_CACHE));
-
-            assertEquals(100, command.builder.metrics.getHealthCounts().getErrorPercentage());
-
-            assertEquals(1, HystrixRequestLog.getCurrentRequest().getExecutedCommands().size());
-        }
-
-        /**
-         * Test a queued command execution timeout where the command didn't implement getFallback.
-         * <p>
-         * We specifically want to protect against developers queuing commands and using queue().get() without a timeout (such as queue().get(3000, TimeUnit.Milliseconds)) and ending up blocking
-         * indefinitely by skipping the timeout protection of the execute() command.
-         */
-        @Test
-        public void testQueuedExecutionTimeoutWithNoFallback() {
-            TestHystrixCommand<Boolean> command = new TestCommandWithTimeout(50, TestCommandWithTimeout.FALLBACK_NOT_IMPLEMENTED);
-            try {
-                command.queue().get();
-                fail("we shouldn't get here");
-            } catch (Exception e) {
-                e.printStackTrace();
-                if (e instanceof ExecutionException && e.getCause() instanceof HystrixRuntimeException) {
-                    HystrixRuntimeException de = (HystrixRuntimeException) e.getCause();
-                    assertNotNull(de.getFallbackException());
-                    assertTrue(de.getFallbackException() instanceof UnsupportedOperationException);
-                    assertNotNull(de.getImplementingClass());
-                    assertNotNull(de.getCause());
-                    assertTrue(de.getCause() instanceof TimeoutException);
-                } else {
-                    fail("the exception should be ExecutionException with cause as HystrixRuntimeException");
-                }
-            }
-
-            assertTrue(command.getExecutionTimeInMilliseconds() > -1);
-            assertTrue(command.isResponseTimedOut());
-
-            assertEquals(0, command.builder.metrics.getRollingCount(HystrixRollingNumberEvent.SUCCESS));
-            assertEquals(1, command.builder.metrics.getRollingCount(HystrixRollingNumberEvent.EXCEPTION_THROWN));
-            assertEquals(0, command.builder.metrics.getRollingCount(HystrixRollingNumberEvent.FAILURE));
-            assertEquals(0, command.builder.metrics.getRollingCount(HystrixRollingNumberEvent.FALLBACK_REJECTION));
-            assertEquals(0, command.builder.metrics.getRollingCount(HystrixRollingNumberEvent.FALLBACK_FAILURE));
-            assertEquals(0, command.builder.metrics.getRollingCount(HystrixRollingNumberEvent.FALLBACK_SUCCESS));
-            assertEquals(0, command.builder.metrics.getRollingCount(HystrixRollingNumberEvent.SEMAPHORE_REJECTED));
-            assertEquals(0, command.builder.metrics.getRollingCount(HystrixRollingNumberEvent.SHORT_CIRCUITED));
-            assertEquals(0, command.builder.metrics.getRollingCount(HystrixRollingNumberEvent.THREAD_POOL_REJECTED));
-            assertEquals(1, command.builder.metrics.getRollingCount(HystrixRollingNumberEvent.TIMEOUT));
-            assertEquals(0, command.builder.metrics.getRollingCount(HystrixRollingNumberEvent.RESPONSE_FROM_CACHE));
-
-            assertEquals(100, command.builder.metrics.getHealthCounts().getErrorPercentage());
-
-            assertEquals(1, HystrixRequestLog.getCurrentRequest().getExecutedCommands().size());
-        }
-
-        /**
-         * Test a queued command execution timeout where the command implemented getFallback.
-         * <p>
-         * We specifically want to protect against developers queuing commands and using queue().get() without a timeout (such as queue().get(3000, TimeUnit.Milliseconds)) and ending up blocking
-         * indefinitely by skipping the timeout protection of the execute() command.
-         */
-        @Test
-        public void testQueuedExecutionTimeoutWithFallback() {
-            TestHystrixCommand<Boolean> command = new TestCommandWithTimeout(50, TestCommandWithTimeout.FALLBACK_SUCCESS);
-            try {
-                assertEquals(false, command.queue().get());
-            } catch (Exception e) {
-                e.printStackTrace();
-                fail("We should have received a response from the fallback.");
-            }
-
-            assertEquals(0, command.builder.metrics.getRollingCount(HystrixRollingNumberEvent.SUCCESS));
-            assertEquals(0, command.builder.metrics.getRollingCount(HystrixRollingNumberEvent.EXCEPTION_THROWN));
-            assertEquals(0, command.builder.metrics.getRollingCount(HystrixRollingNumberEvent.FAILURE));
-            assertEquals(0, command.builder.metrics.getRollingCount(HystrixRollingNumberEvent.FALLBACK_REJECTION));
-            assertEquals(0, command.builder.metrics.getRollingCount(HystrixRollingNumberEvent.FALLBACK_FAILURE));
-            assertEquals(1, command.builder.metrics.getRollingCount(HystrixRollingNumberEvent.FALLBACK_SUCCESS));
-            assertEquals(0, command.builder.metrics.getRollingCount(HystrixRollingNumberEvent.SEMAPHORE_REJECTED));
-            assertEquals(0, command.builder.metrics.getRollingCount(HystrixRollingNumberEvent.SHORT_CIRCUITED));
-            assertEquals(0, command.builder.metrics.getRollingCount(HystrixRollingNumberEvent.THREAD_POOL_REJECTED));
-            assertEquals(1, command.builder.metrics.getRollingCount(HystrixRollingNumberEvent.TIMEOUT));
-            assertEquals(0, command.builder.metrics.getRollingCount(HystrixRollingNumberEvent.RESPONSE_FROM_CACHE));
-
-            assertEquals(100, command.builder.metrics.getHealthCounts().getErrorPercentage());
-
-            assertEquals(1, HystrixRequestLog.getCurrentRequest().getExecutedCommands().size());
-        }
-
-        /**
-         * Test a queued command execution timeout where the command implemented getFallback but it fails.
-         * <p>
-         * We specifically want to protect against developers queuing commands and using queue().get() without a timeout (such as queue().get(3000, TimeUnit.Milliseconds)) and ending up blocking
-         * indefinitely by skipping the timeout protection of the execute() command.
-         */
-        @Test
-        public void testQueuedExecutionTimeoutFallbackFailure() {
-            TestHystrixCommand<Boolean> command = new TestCommandWithTimeout(50, TestCommandWithTimeout.FALLBACK_FAILURE);
-            try {
-                command.queue().get();
-                fail("we shouldn't get here");
-            } catch (Exception e) {
-                if (e instanceof ExecutionException && e.getCause() instanceof HystrixRuntimeException) {
-                    HystrixRuntimeException de = (HystrixRuntimeException) e.getCause();
-                    assertNotNull(de.getFallbackException());
-                    assertFalse(de.getFallbackException() instanceof UnsupportedOperationException);
-                    assertNotNull(de.getImplementingClass());
-                    assertNotNull(de.getCause());
-                    assertTrue(de.getCause() instanceof TimeoutException);
-                } else {
-                    fail("the exception should be ExecutionException with cause as HystrixRuntimeException");
-                }
-            }
-
-            assertEquals(0, command.builder.metrics.getRollingCount(HystrixRollingNumberEvent.SUCCESS));
-            assertEquals(1, command.builder.metrics.getRollingCount(HystrixRollingNumberEvent.EXCEPTION_THROWN));
-            assertEquals(0, command.builder.metrics.getRollingCount(HystrixRollingNumberEvent.FAILURE));
-            assertEquals(0, command.builder.metrics.getRollingCount(HystrixRollingNumberEvent.FALLBACK_REJECTION));
-            assertEquals(1, command.builder.metrics.getRollingCount(HystrixRollingNumberEvent.FALLBACK_FAILURE));
-            assertEquals(0, command.builder.metrics.getRollingCount(HystrixRollingNumberEvent.FALLBACK_SUCCESS));
-            assertEquals(0, command.builder.metrics.getRollingCount(HystrixRollingNumberEvent.SEMAPHORE_REJECTED));
-            assertEquals(0, command.builder.metrics.getRollingCount(HystrixRollingNumberEvent.SHORT_CIRCUITED));
-            assertEquals(0, command.builder.metrics.getRollingCount(HystrixRollingNumberEvent.THREAD_POOL_REJECTED));
-            assertEquals(1, command.builder.metrics.getRollingCount(HystrixRollingNumberEvent.TIMEOUT));
-            assertEquals(0, command.builder.metrics.getRollingCount(HystrixRollingNumberEvent.RESPONSE_FROM_CACHE));
-
-            assertEquals(100, command.builder.metrics.getHealthCounts().getErrorPercentage());
-
-            assertEquals(1, HystrixRequestLog.getCurrentRequest().getExecutedCommands().size());
-        }
-
-        /**
-         * Test a queued command execution timeout where the command didn't implement getFallback.
-         * <p>
-         * We specifically want to protect against developers queuing commands and using queue().get() without a timeout (such as queue().get(3000, TimeUnit.Milliseconds)) and ending up blocking
-         * indefinitely by skipping the timeout protection of the execute() command.
-         */
-        @Test
-        public void testObservedExecutionTimeoutWithNoFallback() {
-            TestHystrixCommand<Boolean> command = new TestCommandWithTimeout(50, TestCommandWithTimeout.FALLBACK_NOT_IMPLEMENTED);
-            try {
-                command.observe().toBlockingObservable().single();
-                fail("we shouldn't get here");
-            } catch (Exception e) {
-                e.printStackTrace();
-                if (e instanceof HystrixRuntimeException) {
-                    HystrixRuntimeException de = (HystrixRuntimeException) e;
-                    assertNotNull(de.getFallbackException());
-                    assertTrue(de.getFallbackException() instanceof UnsupportedOperationException);
-                    assertNotNull(de.getImplementingClass());
-                    assertNotNull(de.getCause());
-                    assertTrue(de.getCause() instanceof TimeoutException);
-                } else {
-                    fail("the exception should be ExecutionException with cause as HystrixRuntimeException");
-                }
-            }
-
-            assertTrue(command.getExecutionTimeInMilliseconds() > -1);
-            assertTrue(command.isResponseTimedOut());
-
-            assertEquals(0, command.builder.metrics.getRollingCount(HystrixRollingNumberEvent.SUCCESS));
-            assertEquals(1, command.builder.metrics.getRollingCount(HystrixRollingNumberEvent.EXCEPTION_THROWN));
-            assertEquals(0, command.builder.metrics.getRollingCount(HystrixRollingNumberEvent.FAILURE));
-            assertEquals(0, command.builder.metrics.getRollingCount(HystrixRollingNumberEvent.FALLBACK_REJECTION));
-            assertEquals(0, command.builder.metrics.getRollingCount(HystrixRollingNumberEvent.FALLBACK_FAILURE));
-            assertEquals(0, command.builder.metrics.getRollingCount(HystrixRollingNumberEvent.FALLBACK_SUCCESS));
-            assertEquals(0, command.builder.metrics.getRollingCount(HystrixRollingNumberEvent.SEMAPHORE_REJECTED));
-            assertEquals(0, command.builder.metrics.getRollingCount(HystrixRollingNumberEvent.SHORT_CIRCUITED));
-            assertEquals(0, command.builder.metrics.getRollingCount(HystrixRollingNumberEvent.THREAD_POOL_REJECTED));
-            assertEquals(1, command.builder.metrics.getRollingCount(HystrixRollingNumberEvent.TIMEOUT));
-            assertEquals(0, command.builder.metrics.getRollingCount(HystrixRollingNumberEvent.RESPONSE_FROM_CACHE));
-
-            assertEquals(100, command.builder.metrics.getHealthCounts().getErrorPercentage());
-
-            assertEquals(1, HystrixRequestLog.getCurrentRequest().getExecutedCommands().size());
-        }
-
-        /**
-         * Test a queued command execution timeout where the command implemented getFallback.
-         * <p>
-         * We specifically want to protect against developers queuing commands and using queue().get() without a timeout (such as queue().get(3000, TimeUnit.Milliseconds)) and ending up blocking
-         * indefinitely by skipping the timeout protection of the execute() command.
-         */
-        @Test
-        public void testObservedExecutionTimeoutWithFallback() {
-            TestHystrixCommand<Boolean> command = new TestCommandWithTimeout(50, TestCommandWithTimeout.FALLBACK_SUCCESS);
-            try {
-                assertEquals(false, command.observe().toBlockingObservable().single());
-            } catch (Exception e) {
-                e.printStackTrace();
-                fail("We should have received a response from the fallback.");
-            }
-
-            assertEquals(0, command.builder.metrics.getRollingCount(HystrixRollingNumberEvent.SUCCESS));
-            assertEquals(0, command.builder.metrics.getRollingCount(HystrixRollingNumberEvent.EXCEPTION_THROWN));
-            assertEquals(0, command.builder.metrics.getRollingCount(HystrixRollingNumberEvent.FAILURE));
-            assertEquals(0, command.builder.metrics.getRollingCount(HystrixRollingNumberEvent.FALLBACK_REJECTION));
-            assertEquals(0, command.builder.metrics.getRollingCount(HystrixRollingNumberEvent.FALLBACK_FAILURE));
-            assertEquals(1, command.builder.metrics.getRollingCount(HystrixRollingNumberEvent.FALLBACK_SUCCESS));
-            assertEquals(0, command.builder.metrics.getRollingCount(HystrixRollingNumberEvent.SEMAPHORE_REJECTED));
-            assertEquals(0, command.builder.metrics.getRollingCount(HystrixRollingNumberEvent.SHORT_CIRCUITED));
-            assertEquals(0, command.builder.metrics.getRollingCount(HystrixRollingNumberEvent.THREAD_POOL_REJECTED));
-            assertEquals(1, command.builder.metrics.getRollingCount(HystrixRollingNumberEvent.TIMEOUT));
-            assertEquals(0, command.builder.metrics.getRollingCount(HystrixRollingNumberEvent.RESPONSE_FROM_CACHE));
-
-            assertEquals(100, command.builder.metrics.getHealthCounts().getErrorPercentage());
-
-            assertEquals(1, HystrixRequestLog.getCurrentRequest().getExecutedCommands().size());
-        }
-
-        /**
-         * Test a queued command execution timeout where the command implemented getFallback but it fails.
-         * <p>
-         * We specifically want to protect against developers queuing commands and using queue().get() without a timeout (such as queue().get(3000, TimeUnit.Milliseconds)) and ending up blocking
-         * indefinitely by skipping the timeout protection of the execute() command.
-         */
-        @Test
-        public void testObservedExecutionTimeoutFallbackFailure() {
-            TestHystrixCommand<Boolean> command = new TestCommandWithTimeout(50, TestCommandWithTimeout.FALLBACK_FAILURE);
-            try {
-                command.observe().toBlockingObservable().single();
-                fail("we shouldn't get here");
-            } catch (Exception e) {
-                if (e instanceof HystrixRuntimeException) {
-                    HystrixRuntimeException de = (HystrixRuntimeException) e;
-                    assertNotNull(de.getFallbackException());
-                    assertFalse(de.getFallbackException() instanceof UnsupportedOperationException);
-                    assertNotNull(de.getImplementingClass());
-                    assertNotNull(de.getCause());
-                    assertTrue(de.getCause() instanceof TimeoutException);
-                } else {
-                    fail("the exception should be ExecutionException with cause as HystrixRuntimeException");
-                }
-            }
-
-            assertEquals(0, command.builder.metrics.getRollingCount(HystrixRollingNumberEvent.SUCCESS));
-            assertEquals(1, command.builder.metrics.getRollingCount(HystrixRollingNumberEvent.EXCEPTION_THROWN));
-            assertEquals(0, command.builder.metrics.getRollingCount(HystrixRollingNumberEvent.FAILURE));
-            assertEquals(0, command.builder.metrics.getRollingCount(HystrixRollingNumberEvent.FALLBACK_REJECTION));
-            assertEquals(1, command.builder.metrics.getRollingCount(HystrixRollingNumberEvent.FALLBACK_FAILURE));
-            assertEquals(0, command.builder.metrics.getRollingCount(HystrixRollingNumberEvent.FALLBACK_SUCCESS));
-            assertEquals(0, command.builder.metrics.getRollingCount(HystrixRollingNumberEvent.SEMAPHORE_REJECTED));
-            assertEquals(0, command.builder.metrics.getRollingCount(HystrixRollingNumberEvent.SHORT_CIRCUITED));
-            assertEquals(0, command.builder.metrics.getRollingCount(HystrixRollingNumberEvent.THREAD_POOL_REJECTED));
-            assertEquals(1, command.builder.metrics.getRollingCount(HystrixRollingNumberEvent.TIMEOUT));
-            assertEquals(0, command.builder.metrics.getRollingCount(HystrixRollingNumberEvent.RESPONSE_FROM_CACHE));
-
-            assertEquals(100, command.builder.metrics.getHealthCounts().getErrorPercentage());
-
-            assertEquals(1, HystrixRequestLog.getCurrentRequest().getExecutedCommands().size());
-        }
-
-        /**
-         * Test that the circuit-breaker counts a command execution timeout as a 'timeout' and not just failure.
-         */
-        @Test
-        public void testShortCircuitFallbackCounter() {
-            TestCircuitBreaker circuitBreaker = new TestCircuitBreaker().setForceShortCircuit(true);
-            try {
-                new KnownFailureTestCommandWithFallback(circuitBreaker).execute();
-
-                assertEquals(1, circuitBreaker.metrics.getRollingCount(HystrixRollingNumberEvent.SHORT_CIRCUITED));
-
-                KnownFailureTestCommandWithFallback command = new KnownFailureTestCommandWithFallback(circuitBreaker);
-                command.execute();
-                assertEquals(2, circuitBreaker.metrics.getRollingCount(HystrixRollingNumberEvent.SHORT_CIRCUITED));
-
-                // will be -1 because it never attempted execution
-                assertTrue(command.getExecutionTimeInMilliseconds() == -1);
-                assertTrue(command.isResponseShortCircuited());
-                assertFalse(command.isResponseTimedOut());
-
-                // because it was short-circuited to a fallback we don't count an error
-                assertEquals(0, circuitBreaker.metrics.getRollingCount(HystrixRollingNumberEvent.FAILURE));
-                assertEquals(0, circuitBreaker.metrics.getRollingCount(HystrixRollingNumberEvent.SUCCESS));
-                assertEquals(0, circuitBreaker.metrics.getRollingCount(HystrixRollingNumberEvent.TIMEOUT));
-
-            } catch (Exception e) {
-                e.printStackTrace();
-                fail("We should have received a response from the fallback.");
-            }
-
-            assertEquals(0, circuitBreaker.metrics.getRollingCount(HystrixRollingNumberEvent.SUCCESS));
-            assertEquals(0, circuitBreaker.metrics.getRollingCount(HystrixRollingNumberEvent.EXCEPTION_THROWN));
-            assertEquals(0, circuitBreaker.metrics.getRollingCount(HystrixRollingNumberEvent.FAILURE));
-            assertEquals(0, circuitBreaker.metrics.getRollingCount(HystrixRollingNumberEvent.FALLBACK_REJECTION));
-            assertEquals(0, circuitBreaker.metrics.getRollingCount(HystrixRollingNumberEvent.FALLBACK_FAILURE));
-            assertEquals(2, circuitBreaker.metrics.getRollingCount(HystrixRollingNumberEvent.FALLBACK_SUCCESS));
-            assertEquals(0, circuitBreaker.metrics.getRollingCount(HystrixRollingNumberEvent.SEMAPHORE_REJECTED));
-            assertEquals(2, circuitBreaker.metrics.getRollingCount(HystrixRollingNumberEvent.SHORT_CIRCUITED));
-            assertEquals(0, circuitBreaker.metrics.getRollingCount(HystrixRollingNumberEvent.THREAD_POOL_REJECTED));
-            assertEquals(0, circuitBreaker.metrics.getRollingCount(HystrixRollingNumberEvent.TIMEOUT));
-            assertEquals(0, circuitBreaker.metrics.getRollingCount(HystrixRollingNumberEvent.RESPONSE_FROM_CACHE));
-
-            assertEquals(100, circuitBreaker.metrics.getHealthCounts().getErrorPercentage());
-
-            assertEquals(2, HystrixRequestLog.getCurrentRequest().getExecutedCommands().size());
-        }
-
-        /**
-         * Test when a command fails to get queued up in the threadpool where the command didn't implement getFallback.
-         * <p>
-         * We specifically want to protect against developers getting random thread exceptions and instead just correctly receiving HystrixRuntimeException when no fallback exists.
-         */
-        @Test
-        public void testRejectedThreadWithNoFallback() {
-            TestCircuitBreaker circuitBreaker = new TestCircuitBreaker();
-            SingleThreadedPool pool = new SingleThreadedPool(1);
-            // fill up the queue
-            pool.queue.add(new Runnable() {
-
-                @Override
-                public void run() {
-                    System.out.println("**** queue filler1 ****");
-                    try {
-                        Thread.sleep(500);
-                    } catch (InterruptedException e) {
-                        e.printStackTrace();
-                    }
-                }
-
-            });
-
-            Future<Boolean> f = null;
-            TestCommandRejection command = null;
-            try {
-                f = new TestCommandRejection(circuitBreaker, pool, 500, 600, TestCommandRejection.FALLBACK_NOT_IMPLEMENTED).queue();
-                command = new TestCommandRejection(circuitBreaker, pool, 500, 600, TestCommandRejection.FALLBACK_NOT_IMPLEMENTED);
-                command.queue();
-                fail("we shouldn't get here");
-            } catch (Exception e) {
-                e.printStackTrace();
-
-                // will be -1 because it never attempted execution
-                assertTrue(command.getExecutionTimeInMilliseconds() == -1);
-                assertTrue(command.isResponseRejected());
-                assertFalse(command.isResponseShortCircuited());
-                assertFalse(command.isResponseTimedOut());
-
-                assertEquals(1, circuitBreaker.metrics.getRollingCount(HystrixRollingNumberEvent.THREAD_POOL_REJECTED));
-                assertEquals(0, circuitBreaker.metrics.getRollingCount(HystrixRollingNumberEvent.SHORT_CIRCUITED));
-                assertEquals(0, circuitBreaker.metrics.getRollingCount(HystrixRollingNumberEvent.FAILURE));
-                assertEquals(0, circuitBreaker.metrics.getRollingCount(HystrixRollingNumberEvent.SUCCESS));
-                if (e instanceof HystrixRuntimeException && e.getCause() instanceof RejectedExecutionException) {
-                    HystrixRuntimeException de = (HystrixRuntimeException) e;
-                    assertNotNull(de.getFallbackException());
-                    assertTrue(de.getFallbackException() instanceof UnsupportedOperationException);
-                    assertNotNull(de.getImplementingClass());
-                    assertNotNull(de.getCause());
-                    assertTrue(de.getCause() instanceof RejectedExecutionException);
-                } else {
-                    fail("the exception should be HystrixRuntimeException with cause as RejectedExecutionException");
-                }
-            }
-
-            try {
-                f.get();
-            } catch (Exception e) {
-                e.printStackTrace();
-                fail("The first one should succeed.");
-            }
-
-            assertEquals(1, circuitBreaker.metrics.getRollingCount(HystrixRollingNumberEvent.SUCCESS));
-            assertEquals(1, circuitBreaker.metrics.getRollingCount(HystrixRollingNumberEvent.EXCEPTION_THROWN));
-            assertEquals(0, circuitBreaker.metrics.getRollingCount(HystrixRollingNumberEvent.FAILURE));
-            assertEquals(0, circuitBreaker.metrics.getRollingCount(HystrixRollingNumberEvent.FALLBACK_REJECTION));
-            assertEquals(0, circuitBreaker.metrics.getRollingCount(HystrixRollingNumberEvent.FALLBACK_FAILURE));
-            assertEquals(0, circuitBreaker.metrics.getRollingCount(HystrixRollingNumberEvent.FALLBACK_SUCCESS));
-            assertEquals(0, circuitBreaker.metrics.getRollingCount(HystrixRollingNumberEvent.SEMAPHORE_REJECTED));
-            assertEquals(0, circuitBreaker.metrics.getRollingCount(HystrixRollingNumberEvent.SHORT_CIRCUITED));
-            assertEquals(1, circuitBreaker.metrics.getRollingCount(HystrixRollingNumberEvent.THREAD_POOL_REJECTED));
-            assertEquals(0, circuitBreaker.metrics.getRollingCount(HystrixRollingNumberEvent.TIMEOUT));
-            assertEquals(0, circuitBreaker.metrics.getRollingCount(HystrixRollingNumberEvent.RESPONSE_FROM_CACHE));
-
-            assertEquals(50, circuitBreaker.metrics.getHealthCounts().getErrorPercentage());
-
-            assertEquals(2, HystrixRequestLog.getCurrentRequest().getExecutedCommands().size());
-        }
-
-        /**
-         * Test when a command fails to get queued up in the threadpool where the command implemented getFallback.
-         * <p>
-         * We specifically want to protect against developers getting random thread exceptions and instead just correctly receives a fallback.
-         */
-        @Test
-        public void testRejectedThreadWithFallback() {
-            TestCircuitBreaker circuitBreaker = new TestCircuitBreaker();
-            SingleThreadedPool pool = new SingleThreadedPool(1);
-            // fill up the queue
-            pool.queue.add(new Runnable() {
-
-                @Override
-                public void run() {
-                    System.out.println("**** queue filler1 ****");
-                    try {
-                        Thread.sleep(500);
-                    } catch (InterruptedException e) {
-                        e.printStackTrace();
-                    }
-                }
-
-            });
-
-            try {
-                TestCommandRejection command1 = new TestCommandRejection(circuitBreaker, pool, 500, 600, TestCommandRejection.FALLBACK_SUCCESS);
-                command1.queue();
-                TestCommandRejection command2 = new TestCommandRejection(circuitBreaker, pool, 500, 600, TestCommandRejection.FALLBACK_SUCCESS);
-                assertEquals(false, command2.queue().get());
-                assertEquals(1, circuitBreaker.metrics.getRollingCount(HystrixRollingNumberEvent.THREAD_POOL_REJECTED));
-                assertEquals(0, circuitBreaker.metrics.getRollingCount(HystrixRollingNumberEvent.SHORT_CIRCUITED));
-                assertEquals(0, circuitBreaker.metrics.getRollingCount(HystrixRollingNumberEvent.FAILURE));
-                assertEquals(0, circuitBreaker.metrics.getRollingCount(HystrixRollingNumberEvent.SUCCESS));
-                assertFalse(command1.isResponseRejected());
-                assertFalse(command1.isResponseFromFallback());
-                assertTrue(command2.isResponseRejected());
-                assertTrue(command2.isResponseFromFallback());
-            } catch (Exception e) {
-                e.printStackTrace();
-                fail("We should have received a response from the fallback.");
-            }
-
-            assertEquals(0, circuitBreaker.metrics.getRollingCount(HystrixRollingNumberEvent.SUCCESS));
-            assertEquals(0, circuitBreaker.metrics.getRollingCount(HystrixRollingNumberEvent.EXCEPTION_THROWN));
-            assertEquals(0, circuitBreaker.metrics.getRollingCount(HystrixRollingNumberEvent.FAILURE));
-            assertEquals(0, circuitBreaker.metrics.getRollingCount(HystrixRollingNumberEvent.FALLBACK_REJECTION));
-            assertEquals(0, circuitBreaker.metrics.getRollingCount(HystrixRollingNumberEvent.FALLBACK_FAILURE));
-            assertEquals(1, circuitBreaker.metrics.getRollingCount(HystrixRollingNumberEvent.FALLBACK_SUCCESS));
-            assertEquals(0, circuitBreaker.metrics.getRollingCount(HystrixRollingNumberEvent.SEMAPHORE_REJECTED));
-            assertEquals(0, circuitBreaker.metrics.getRollingCount(HystrixRollingNumberEvent.SHORT_CIRCUITED));
-            assertEquals(1, circuitBreaker.metrics.getRollingCount(HystrixRollingNumberEvent.THREAD_POOL_REJECTED));
-            assertEquals(0, circuitBreaker.metrics.getRollingCount(HystrixRollingNumberEvent.TIMEOUT));
-            assertEquals(0, circuitBreaker.metrics.getRollingCount(HystrixRollingNumberEvent.RESPONSE_FROM_CACHE));
-
-            assertEquals(100, circuitBreaker.metrics.getHealthCounts().getErrorPercentage());
-
-            assertEquals(2, HystrixRequestLog.getCurrentRequest().getExecutedCommands().size());
-        }
-
-        /**
-         * Test when a command fails to get queued up in the threadpool where the command implemented getFallback but it fails.
-         * <p>
-         * We specifically want to protect against developers getting random thread exceptions and instead just correctly receives an HystrixRuntimeException.
-         */
-        @Test
-        public void testRejectedThreadWithFallbackFailure() {
-            TestCircuitBreaker circuitBreaker = new TestCircuitBreaker();
-            SingleThreadedPool pool = new SingleThreadedPool(1);
-            // fill up the queue
-            pool.queue.add(new Runnable() {
-
-                @Override
-                public void run() {
-                    System.out.println("**** queue filler1 ****");
-                    try {
-                        Thread.sleep(500);
-                    } catch (InterruptedException e) {
-                        e.printStackTrace();
-                    }
-                }
-
-            });
-
-            try {
-                new TestCommandRejection(circuitBreaker, pool, 500, 600, TestCommandRejection.FALLBACK_FAILURE).queue();
-                assertEquals(false, new TestCommandRejection(circuitBreaker, pool, 500, 600, TestCommandRejection.FALLBACK_FAILURE).queue().get());
-                fail("we shouldn't get here");
-            } catch (Exception e) {
-                e.printStackTrace();
-                assertEquals(1, circuitBreaker.metrics.getRollingCount(HystrixRollingNumberEvent.THREAD_POOL_REJECTED));
-                if (e instanceof HystrixRuntimeException && e.getCause() instanceof RejectedExecutionException) {
-                    HystrixRuntimeException de = (HystrixRuntimeException) e;
-                    assertNotNull(de.getFallbackException());
-                    assertFalse(de.getFallbackException() instanceof UnsupportedOperationException);
-                    assertNotNull(de.getImplementingClass());
-                    assertNotNull(de.getCause());
-                    assertTrue(de.getCause() instanceof RejectedExecutionException);
-                } else {
-                    fail("the exception should be HystrixRuntimeException with cause as RejectedExecutionException");
-                }
-            }
-
-            assertEquals(0, circuitBreaker.metrics.getRollingCount(HystrixRollingNumberEvent.SUCCESS));
-            assertEquals(1, circuitBreaker.metrics.getRollingCount(HystrixRollingNumberEvent.EXCEPTION_THROWN));
-            assertEquals(0, circuitBreaker.metrics.getRollingCount(HystrixRollingNumberEvent.FAILURE));
-            assertEquals(0, circuitBreaker.metrics.getRollingCount(HystrixRollingNumberEvent.FALLBACK_REJECTION));
-            assertEquals(1, circuitBreaker.metrics.getRollingCount(HystrixRollingNumberEvent.FALLBACK_FAILURE));
-            assertEquals(0, circuitBreaker.metrics.getRollingCount(HystrixRollingNumberEvent.FALLBACK_SUCCESS));
-            assertEquals(0, circuitBreaker.metrics.getRollingCount(HystrixRollingNumberEvent.SEMAPHORE_REJECTED));
-            assertEquals(0, circuitBreaker.metrics.getRollingCount(HystrixRollingNumberEvent.SHORT_CIRCUITED));
-            assertEquals(1, circuitBreaker.metrics.getRollingCount(HystrixRollingNumberEvent.THREAD_POOL_REJECTED));
-            assertEquals(0, circuitBreaker.metrics.getRollingCount(HystrixRollingNumberEvent.TIMEOUT));
-            assertEquals(0, circuitBreaker.metrics.getRollingCount(HystrixRollingNumberEvent.RESPONSE_FROM_CACHE));
-
-            assertEquals(100, circuitBreaker.metrics.getHealthCounts().getErrorPercentage());
-
-            assertEquals(2, HystrixRequestLog.getCurrentRequest().getExecutedCommands().size());
-        }
-
-        /**
-         * Test that we can reject a thread using isQueueSpaceAvailable() instead of just when the pool rejects.
-         * <p>
-         * For example, we have queue size set to 100 but want to reject when we hit 10.
-         * <p>
-         * This allows us to use FastProperties to control our rejection point whereas we can't resize a queue after it's created.
-         */
-        @Test
-        public void testRejectedThreadUsingQueueSize() {
-            TestCircuitBreaker circuitBreaker = new TestCircuitBreaker();
-            SingleThreadedPool pool = new SingleThreadedPool(10, 1);
-            // put 1 item in the queue
-            // the thread pool won't pick it up because we're bypassing the pool and adding to the queue directly so this will keep the queue full
-            pool.queue.add(new Runnable() {
-
-                @Override
-                public void run() {
-                    System.out.println("**** queue filler1 ****");
-                    try {
-                        Thread.sleep(500);
-                    } catch (InterruptedException e) {
-                        e.printStackTrace();
-                    }
-                }
-
-            });
-
-            TestCommandRejection command = null;
-            try {
-                // this should fail as we already have 1 in the queue
-                command = new TestCommandRejection(circuitBreaker, pool, 500, 600, TestCommandRejection.FALLBACK_NOT_IMPLEMENTED);
-                command.queue();
-                fail("we shouldn't get here");
-            } catch (Exception e) {
-                e.printStackTrace();
-
-                // will be -1 because it never attempted execution
-                assertTrue(command.getExecutionTimeInMilliseconds() == -1);
-                assertTrue(command.isResponseRejected());
-                assertFalse(command.isResponseShortCircuited());
-                assertFalse(command.isResponseTimedOut());
-
-                assertEquals(1, circuitBreaker.metrics.getRollingCount(HystrixRollingNumberEvent.THREAD_POOL_REJECTED));
-                if (e instanceof HystrixRuntimeException && e.getCause() instanceof RejectedExecutionException) {
-                    HystrixRuntimeException de = (HystrixRuntimeException) e;
-                    assertNotNull(de.getFallbackException());
-                    assertTrue(de.getFallbackException() instanceof UnsupportedOperationException);
-                    assertNotNull(de.getImplementingClass());
-                    assertNotNull(de.getCause());
-                    assertTrue(de.getCause() instanceof RejectedExecutionException);
-                } else {
-                    fail("the exception should be HystrixRuntimeException with cause as RejectedExecutionException");
-                }
-            }
-
-            assertEquals(0, circuitBreaker.metrics.getRollingCount(HystrixRollingNumberEvent.SUCCESS));
-            assertEquals(1, circuitBreaker.metrics.getRollingCount(HystrixRollingNumberEvent.EXCEPTION_THROWN));
-            assertEquals(0, circuitBreaker.metrics.getRollingCount(HystrixRollingNumberEvent.FAILURE));
-            assertEquals(0, circuitBreaker.metrics.getRollingCount(HystrixRollingNumberEvent.FALLBACK_REJECTION));
-            assertEquals(0, circuitBreaker.metrics.getRollingCount(HystrixRollingNumberEvent.FALLBACK_FAILURE));
-            assertEquals(0, circuitBreaker.metrics.getRollingCount(HystrixRollingNumberEvent.FALLBACK_SUCCESS));
-            assertEquals(0, circuitBreaker.metrics.getRollingCount(HystrixRollingNumberEvent.SEMAPHORE_REJECTED));
-            assertEquals(0, circuitBreaker.metrics.getRollingCount(HystrixRollingNumberEvent.SHORT_CIRCUITED));
-            assertEquals(1, circuitBreaker.metrics.getRollingCount(HystrixRollingNumberEvent.THREAD_POOL_REJECTED));
-            assertEquals(0, circuitBreaker.metrics.getRollingCount(HystrixRollingNumberEvent.TIMEOUT));
-            assertEquals(0, circuitBreaker.metrics.getRollingCount(HystrixRollingNumberEvent.RESPONSE_FROM_CACHE));
-
-            assertEquals(100, circuitBreaker.metrics.getHealthCounts().getErrorPercentage());
-
-            assertEquals(1, HystrixRequestLog.getCurrentRequest().getExecutedCommands().size());
-        }
-
-        @Test
-        public void testTimedOutCommandDoesNotExecute() {
-            SingleThreadedPool pool = new SingleThreadedPool(5);
-
-            TestCircuitBreaker s1 = new TestCircuitBreaker();
-            TestCircuitBreaker s2 = new TestCircuitBreaker();
-
-            // execution will take 100ms, thread pool has a 600ms timeout
-            CommandWithCustomThreadPool c1 = new CommandWithCustomThreadPool(s1, pool, 100, HystrixCommandProperties.Setter.getUnitTestPropertiesSetter().withExecutionIsolationThreadTimeoutInMilliseconds(600));
-            // execution will take 200ms, thread pool has a 20ms timeout
-            CommandWithCustomThreadPool c2 = new CommandWithCustomThreadPool(s2, pool, 200, HystrixCommandProperties.Setter.getUnitTestPropertiesSetter().withExecutionIsolationThreadTimeoutInMilliseconds(20));
-            // queue up c1 first
-            Future<Boolean> c1f = c1.queue();
-            // now queue up c2 and wait on it
-            boolean receivedException = false;
-            try {
-                c2.queue().get();
-            } catch (Exception e) {
-                // we expect to get an exception here
-                receivedException = true;
-            }
-
-            if (!receivedException) {
-                fail("We expect to receive an exception for c2 as it's supposed to timeout.");
-            }
-
-            // c1 will complete after 100ms
-            try {
-                c1f.get();
-            } catch (Exception e1) {
-                e1.printStackTrace();
-                fail("we should not have failed while getting c1");
-            }
-            assertTrue("c1 is expected to executed but didn't", c1.didExecute);
-
-            // c2 will timeout after 20 ms ... we'll wait longer than the 200ms time to make sure
-            // the thread doesn't keep running in the background and execute
-            try {
-                Thread.sleep(400);
-            } catch (Exception e) {
-                throw new RuntimeException("Failed to sleep");
-            }
-            assertFalse("c2 is not expected to execute, but did", c2.didExecute);
-
-            assertEquals(1, s1.metrics.getRollingCount(HystrixRollingNumberEvent.SUCCESS));
-            assertEquals(0, s1.metrics.getRollingCount(HystrixRollingNumberEvent.EXCEPTION_THROWN));
-            assertEquals(0, s1.metrics.getRollingCount(HystrixRollingNumberEvent.FAILURE));
-            assertEquals(0, s1.metrics.getRollingCount(HystrixRollingNumberEvent.FALLBACK_REJECTION));
-            assertEquals(0, s1.metrics.getRollingCount(HystrixRollingNumberEvent.FALLBACK_FAILURE));
-            assertEquals(0, s1.metrics.getRollingCount(HystrixRollingNumberEvent.FALLBACK_SUCCESS));
-            assertEquals(0, s1.metrics.getRollingCount(HystrixRollingNumberEvent.SEMAPHORE_REJECTED));
-            assertEquals(0, s1.metrics.getRollingCount(HystrixRollingNumberEvent.SHORT_CIRCUITED));
-            assertEquals(0, s1.metrics.getRollingCount(HystrixRollingNumberEvent.THREAD_POOL_REJECTED));
-            assertEquals(0, s1.metrics.getRollingCount(HystrixRollingNumberEvent.TIMEOUT));
-            assertEquals(0, s1.metrics.getRollingCount(HystrixRollingNumberEvent.RESPONSE_FROM_CACHE));
-
-            assertEquals(0, s1.metrics.getHealthCounts().getErrorPercentage());
-
-            assertEquals(0, s2.metrics.getRollingCount(HystrixRollingNumberEvent.SUCCESS));
-            assertEquals(1, s2.metrics.getRollingCount(HystrixRollingNumberEvent.EXCEPTION_THROWN));
-            assertEquals(0, s2.metrics.getRollingCount(HystrixRollingNumberEvent.FAILURE));
-            assertEquals(0, s2.metrics.getRollingCount(HystrixRollingNumberEvent.FALLBACK_REJECTION));
-            assertEquals(0, s2.metrics.getRollingCount(HystrixRollingNumberEvent.FALLBACK_FAILURE));
-            assertEquals(0, s2.metrics.getRollingCount(HystrixRollingNumberEvent.FALLBACK_SUCCESS));
-            assertEquals(0, s2.metrics.getRollingCount(HystrixRollingNumberEvent.SEMAPHORE_REJECTED));
-            assertEquals(0, s2.metrics.getRollingCount(HystrixRollingNumberEvent.SHORT_CIRCUITED));
-            assertEquals(0, s2.metrics.getRollingCount(HystrixRollingNumberEvent.THREAD_POOL_REJECTED));
-            assertEquals(1, s2.metrics.getRollingCount(HystrixRollingNumberEvent.TIMEOUT));
-            assertEquals(0, s2.metrics.getRollingCount(HystrixRollingNumberEvent.RESPONSE_FROM_CACHE));
-
-            assertEquals(100, s2.metrics.getHealthCounts().getErrorPercentage());
-
-            assertEquals(2, HystrixRequestLog.getCurrentRequest().getExecutedCommands().size());
-        }
-
-        @Test
-        public void testFallbackSemaphore() {
-            TestCircuitBreaker circuitBreaker = new TestCircuitBreaker();
-            // single thread should work
-            try {
-                boolean result = new TestSemaphoreCommandWithSlowFallback(circuitBreaker, 1, 200).queue().get();
-                assertTrue(result);
-            } catch (Exception e) {
-                // we shouldn't fail on this one
-                throw new RuntimeException(e);
-            }
-
-            // 2 threads, the second should be rejected by the fallback semaphore
-            boolean exceptionReceived = false;
-            Future<Boolean> result = null;
-            try {
-                result = new TestSemaphoreCommandWithSlowFallback(circuitBreaker, 1, 400).queue();
-                // make sure that thread gets a chance to run before queuing the next one
-                Thread.sleep(50);
-                Future<Boolean> result2 = new TestSemaphoreCommandWithSlowFallback(circuitBreaker, 1, 200).queue();
-                result2.get();
-            } catch (Exception e) {
-                e.printStackTrace();
-                exceptionReceived = true;
-            }
-
-            try {
-                assertTrue(result.get());
-            } catch (Exception e) {
-                throw new RuntimeException(e);
-            }
-
-            if (!exceptionReceived) {
-                fail("We expected an exception on the 2nd get");
-            }
-
-            assertEquals(0, circuitBreaker.metrics.getRollingCount(HystrixRollingNumberEvent.SUCCESS));
-            assertEquals(1, circuitBreaker.metrics.getRollingCount(HystrixRollingNumberEvent.EXCEPTION_THROWN));
-            // TestSemaphoreCommandWithSlowFallback always fails so all 3 should show failure
-            assertEquals(3, circuitBreaker.metrics.getRollingCount(HystrixRollingNumberEvent.FAILURE));
-            // the 1st thread executes single-threaded and gets a fallback, the next 2 are concurrent so only 1 of them is permitted by the fallback semaphore so 1 is rejected
-            assertEquals(1, circuitBreaker.metrics.getRollingCount(HystrixRollingNumberEvent.FALLBACK_REJECTION));
-            // whenever a fallback_rejection occurs it is also a fallback_failure
-            assertEquals(1, circuitBreaker.metrics.getRollingCount(HystrixRollingNumberEvent.FALLBACK_FAILURE));
-            assertEquals(2, circuitBreaker.metrics.getRollingCount(HystrixRollingNumberEvent.FALLBACK_SUCCESS));
-            // we should not have rejected any via the "execution semaphore" but instead via the "fallback semaphore"
-            assertEquals(0, circuitBreaker.metrics.getRollingCount(HystrixRollingNumberEvent.SEMAPHORE_REJECTED));
-            // the rest should not be involved in this test
-            assertEquals(0, circuitBreaker.metrics.getRollingCount(HystrixRollingNumberEvent.SHORT_CIRCUITED));
-            assertEquals(0, circuitBreaker.metrics.getRollingCount(HystrixRollingNumberEvent.THREAD_POOL_REJECTED));
-            assertEquals(0, circuitBreaker.metrics.getRollingCount(HystrixRollingNumberEvent.TIMEOUT));
-            assertEquals(0, circuitBreaker.metrics.getRollingCount(HystrixRollingNumberEvent.RESPONSE_FROM_CACHE));
-
-            assertEquals(3, HystrixRequestLog.getCurrentRequest().getExecutedCommands().size());
-        }
-
-        @Test
-        public void testExecutionSemaphoreWithQueue() {
-            final TestCircuitBreaker circuitBreaker = new TestCircuitBreaker();
-            // single thread should work
-            try {
-                boolean result = new TestSemaphoreCommand(circuitBreaker, 1, 200).queue().get();
-                assertTrue(result);
-            } catch (Exception e) {
-                // we shouldn't fail on this one
-                throw new RuntimeException(e);
-            }
-
-            final AtomicBoolean exceptionReceived = new AtomicBoolean();
-
-            final TryableSemaphore semaphore =
-                    new TryableSemaphore(HystrixProperty.Factory.asProperty(1));
-
-            Runnable r = new HystrixContextRunnable(HystrixPlugins.getInstance().getConcurrencyStrategy(), new Runnable() {
-
-                @Override
-                public void run() {
-                    try {
-                        new TestSemaphoreCommand(circuitBreaker, semaphore, 200).queue().get();
-                    } catch (Exception e) {
-                        e.printStackTrace();
-                        exceptionReceived.set(true);
-                    }
-                }
-
-            });
-            // 2 threads, the second should be rejected by the semaphore
-            Thread t1 = new Thread(r);
-            Thread t2 = new Thread(r);
-
-            t1.start();
-            t2.start();
-            try {
-                t1.join();
-                t2.join();
-            } catch (Exception e) {
-                e.printStackTrace();
-                fail("failed waiting on threads");
-            }
-
-            if (!exceptionReceived.get()) {
-                fail("We expected an exception on the 2nd get");
-            }
-
-            assertEquals(2, circuitBreaker.metrics.getRollingCount(HystrixRollingNumberEvent.SUCCESS));
-            // we don't have a fallback so threw an exception when rejected
-            assertEquals(1, circuitBreaker.metrics.getRollingCount(HystrixRollingNumberEvent.EXCEPTION_THROWN));
-            // not a failure as the command never executed so can't fail
-            assertEquals(0, circuitBreaker.metrics.getRollingCount(HystrixRollingNumberEvent.FAILURE));
-            // no fallback failure as there isn't a fallback implemented
-            assertEquals(0, circuitBreaker.metrics.getRollingCount(HystrixRollingNumberEvent.FALLBACK_FAILURE));
-            assertEquals(0, circuitBreaker.metrics.getRollingCount(HystrixRollingNumberEvent.FALLBACK_REJECTION));
-            assertEquals(0, circuitBreaker.metrics.getRollingCount(HystrixRollingNumberEvent.FALLBACK_SUCCESS));
-            // we should have rejected via semaphore
-            assertEquals(1, circuitBreaker.metrics.getRollingCount(HystrixRollingNumberEvent.SEMAPHORE_REJECTED));
-            // the rest should not be involved in this test
-            assertEquals(0, circuitBreaker.metrics.getRollingCount(HystrixRollingNumberEvent.SHORT_CIRCUITED));
-            assertEquals(0, circuitBreaker.metrics.getRollingCount(HystrixRollingNumberEvent.THREAD_POOL_REJECTED));
-            assertEquals(0, circuitBreaker.metrics.getRollingCount(HystrixRollingNumberEvent.TIMEOUT));
-            assertEquals(0, circuitBreaker.metrics.getRollingCount(HystrixRollingNumberEvent.RESPONSE_FROM_CACHE));
-
-            assertEquals(3, HystrixRequestLog.getCurrentRequest().getExecutedCommands().size());
-        }
-
-        @Test
-        public void testExecutionSemaphoreWithExecution() {
-            final TestCircuitBreaker circuitBreaker = new TestCircuitBreaker();
-            // single thread should work
-            try {
-                TestSemaphoreCommand command = new TestSemaphoreCommand(circuitBreaker, 1, 200);
-                boolean result = command.execute();
-                assertFalse(command.isExecutedInThread());
-                assertTrue(result);
-            } catch (Exception e) {
-                // we shouldn't fail on this one
-                throw new RuntimeException(e);
-            }
-
-            final ArrayBlockingQueue<Boolean> results = new ArrayBlockingQueue<Boolean>(2);
-
-            final AtomicBoolean exceptionReceived = new AtomicBoolean();
-
-            final TryableSemaphore semaphore =
-                    new TryableSemaphore(HystrixProperty.Factory.asProperty(1));
-
-            Runnable r = new HystrixContextRunnable(HystrixPlugins.getInstance().getConcurrencyStrategy(), new Runnable() {
-
-                @Override
-                public void run() {
-                    try {
-                        results.add(new TestSemaphoreCommand(circuitBreaker, semaphore, 200).execute());
-                    } catch (Exception e) {
-                        e.printStackTrace();
-                        exceptionReceived.set(true);
-                    }
-                }
-
-            });
-            // 2 threads, the second should be rejected by the semaphore
-            Thread t1 = new Thread(r);
-            Thread t2 = new Thread(r);
-
-            t1.start();
-            t2.start();
-            try {
-                t1.join();
-                t2.join();
-            } catch (Exception e) {
-                e.printStackTrace();
-                fail("failed waiting on threads");
-            }
-
-            if (!exceptionReceived.get()) {
-                fail("We expected an exception on the 2nd get");
-            }
-
-            // only 1 value is expected as the other should have thrown an exception
-            assertEquals(1, results.size());
-            // should contain only a true result
-            assertTrue(results.contains(Boolean.TRUE));
-            assertFalse(results.contains(Boolean.FALSE));
-
-            assertEquals(2, circuitBreaker.metrics.getRollingCount(HystrixRollingNumberEvent.SUCCESS));
-            assertEquals(1, circuitBreaker.metrics.getRollingCount(HystrixRollingNumberEvent.EXCEPTION_THROWN));
-            // no failure ... we throw an exception because of rejection but the command does not fail execution
-            assertEquals(0, circuitBreaker.metrics.getRollingCount(HystrixRollingNumberEvent.FAILURE));
-            // there is no fallback implemented so no failure can occur on it
-            assertEquals(0, circuitBreaker.metrics.getRollingCount(HystrixRollingNumberEvent.FALLBACK_FAILURE));
-            assertEquals(0, circuitBreaker.metrics.getRollingCount(HystrixRollingNumberEvent.FALLBACK_REJECTION));
-            assertEquals(0, circuitBreaker.metrics.getRollingCount(HystrixRollingNumberEvent.FALLBACK_SUCCESS));
-            // we rejected via semaphore
-            assertEquals(1, circuitBreaker.metrics.getRollingCount(HystrixRollingNumberEvent.SEMAPHORE_REJECTED));
-            // the rest should not be involved in this test
-            assertEquals(0, circuitBreaker.metrics.getRollingCount(HystrixRollingNumberEvent.SHORT_CIRCUITED));
-            assertEquals(0, circuitBreaker.metrics.getRollingCount(HystrixRollingNumberEvent.THREAD_POOL_REJECTED));
-            assertEquals(0, circuitBreaker.metrics.getRollingCount(HystrixRollingNumberEvent.TIMEOUT));
-            assertEquals(0, circuitBreaker.metrics.getRollingCount(HystrixRollingNumberEvent.RESPONSE_FROM_CACHE));
-
-            assertEquals(3, HystrixRequestLog.getCurrentRequest().getExecutedCommands().size());
-        }
-
-        @Test
-        public void testRejectedExecutionSemaphoreWithFallback() {
-            final TestCircuitBreaker circuitBreaker = new TestCircuitBreaker();
-            final ArrayBlockingQueue<Boolean> results = new ArrayBlockingQueue<Boolean>(2);
-
-            final AtomicBoolean exceptionReceived = new AtomicBoolean();
-
-            Runnable r = new HystrixContextRunnable(HystrixPlugins.getInstance().getConcurrencyStrategy(), new Runnable() {
-
-                @Override
-                public void run() {
-                    try {
-                        results.add(new TestSemaphoreCommandWithFallback(circuitBreaker, 1, 200, false).execute());
-                    } catch (Exception e) {
-                        e.printStackTrace();
-                        exceptionReceived.set(true);
-                    }
-                }
-
-            });
-
-            // 2 threads, the second should be rejected by the semaphore and return fallback
-            Thread t1 = new Thread(r);
-            Thread t2 = new Thread(r);
-
-            t1.start();
-            t2.start();
-            try {
-                t1.join();
-                t2.join();
-            } catch (Exception e) {
-                e.printStackTrace();
-                fail("failed waiting on threads");
-            }
-
-            if (exceptionReceived.get()) {
-                fail("We should have received a fallback response");
-            }
-
-            // both threads should have returned values
-            assertEquals(2, results.size());
-            // should contain both a true and false result
-            assertTrue(results.contains(Boolean.TRUE));
-            assertTrue(results.contains(Boolean.FALSE));
-
-            assertEquals(1, circuitBreaker.metrics.getRollingCount(HystrixRollingNumberEvent.SUCCESS));
-            assertEquals(0, circuitBreaker.metrics.getRollingCount(HystrixRollingNumberEvent.EXCEPTION_THROWN));
-            assertEquals(0, circuitBreaker.metrics.getRollingCount(HystrixRollingNumberEvent.FAILURE));
-            assertEquals(0, circuitBreaker.metrics.getRollingCount(HystrixRollingNumberEvent.FALLBACK_FAILURE));
-            assertEquals(0, circuitBreaker.metrics.getRollingCount(HystrixRollingNumberEvent.FALLBACK_REJECTION));
-            assertEquals(1, circuitBreaker.metrics.getRollingCount(HystrixRollingNumberEvent.FALLBACK_SUCCESS));
-            assertEquals(1, circuitBreaker.metrics.getRollingCount(HystrixRollingNumberEvent.SEMAPHORE_REJECTED));
-            // the rest should not be involved in this test
-            assertEquals(0, circuitBreaker.metrics.getRollingCount(HystrixRollingNumberEvent.SHORT_CIRCUITED));
-            assertEquals(0, circuitBreaker.metrics.getRollingCount(HystrixRollingNumberEvent.THREAD_POOL_REJECTED));
-            assertEquals(0, circuitBreaker.metrics.getRollingCount(HystrixRollingNumberEvent.TIMEOUT));
-            assertEquals(0, circuitBreaker.metrics.getRollingCount(HystrixRollingNumberEvent.RESPONSE_FROM_CACHE));
-
-            System.out.println("**** DONE");
-
-            assertEquals(2, HystrixRequestLog.getCurrentRequest().getExecutedCommands().size());
-        }
-
-        /**
-         * Tests that semaphores are counted separately for commands with unique keys
-         */
-        @Test
-        public void testSemaphorePermitsInUse() {
-            final TestCircuitBreaker circuitBreaker = new TestCircuitBreaker();
-
-            // this semaphore will be shared across multiple command instances
-            final TryableSemaphore sharedSemaphore =
-                    new TryableSemaphore(HystrixProperty.Factory.asProperty(3));
-
-            // used to wait until all commands have started
-            final CountDownLatch startLatch = new CountDownLatch(sharedSemaphore.numberOfPermits.get() + 1);
-
-            // used to signal that all command can finish
-            final CountDownLatch sharedLatch = new CountDownLatch(1);
-
-            final Runnable sharedSemaphoreRunnable = new HystrixContextRunnable(HystrixPlugins.getInstance().getConcurrencyStrategy(), new Runnable() {
-                public void run() {
-                    try {
-                        new LatchedSemaphoreCommand(circuitBreaker, sharedSemaphore, startLatch, sharedLatch).execute();
-                    } catch (Exception e) {
-                        e.printStackTrace();
-                    }
-                }
-            });
-
-            // creates group of threads each using command sharing a single semaphore
-
-            // I create extra threads and commands so that I can verify that some of them fail to obtain a semaphore
-            final int sharedThreadCount = sharedSemaphore.numberOfPermits.get() * 2;
-            final Thread[] sharedSemaphoreThreads = new Thread[sharedThreadCount];
-            for (int i = 0; i < sharedThreadCount; i++) {
-                sharedSemaphoreThreads[i] = new Thread(sharedSemaphoreRunnable);
-            }
-
-            // creates thread using isolated semaphore
-            final TryableSemaphore isolatedSemaphore =
-                    new TryableSemaphore(HystrixProperty.Factory.asProperty(1));
-
-            final CountDownLatch isolatedLatch = new CountDownLatch(1);
-
-            // tracks failures to obtain semaphores
-            final AtomicInteger failureCount = new AtomicInteger();
-
-            final Thread isolatedThread = new Thread(new HystrixContextRunnable(HystrixPlugins.getInstance().getConcurrencyStrategy(), new Runnable() {
-                public void run() {
-                    try {
-                        new LatchedSemaphoreCommand(circuitBreaker, isolatedSemaphore, startLatch, isolatedLatch).execute();
-                    } catch (Exception e) {
-                        e.printStackTrace();
-                        failureCount.incrementAndGet();
-                    }
-                }
-            }));
-
-            // verifies no permits in use before starting threads
-            assertEquals("wrong number of permits for shared semaphore", 0, sharedSemaphore.getNumberOfPermitsUsed());
-            assertEquals("wrong number of permits for isolated semaphore", 0, isolatedSemaphore.getNumberOfPermitsUsed());
-
-            for (int i = 0; i < sharedThreadCount; i++) {
-                sharedSemaphoreThreads[i].start();
-            }
-            isolatedThread.start();
-
-            // waits until all commands have started
-            try {
-                startLatch.await(1000, TimeUnit.MILLISECONDS);
-            } catch (InterruptedException e) {
-                throw new RuntimeException(e);
-            }
-
-            // verifies that all semaphores are in use
-            assertEquals("wrong number of permits for shared semaphore",
-                    sharedSemaphore.numberOfPermits.get().longValue(), sharedSemaphore.getNumberOfPermitsUsed());
-            assertEquals("wrong number of permits for isolated semaphore",
-                    isolatedSemaphore.numberOfPermits.get().longValue(), isolatedSemaphore.getNumberOfPermitsUsed());
-
-            // signals commands to finish
-            sharedLatch.countDown();
-            isolatedLatch.countDown();
-
-            try {
-                for (int i = 0; i < sharedThreadCount; i++) {
-                    sharedSemaphoreThreads[i].join();
-                }
-                isolatedThread.join();
-            } catch (Exception e) {
-                e.printStackTrace();
-                fail("failed waiting on threads");
-            }
-
-            // verifies no permits in use after finishing threads
-            assertEquals("wrong number of permits for shared semaphore", 0, sharedSemaphore.getNumberOfPermitsUsed());
-            assertEquals("wrong number of permits for isolated semaphore", 0, isolatedSemaphore.getNumberOfPermitsUsed());
-
-            // verifies that some executions failed
-            final int expectedFailures = sharedSemaphore.getNumberOfPermitsUsed();
-            assertEquals("failures expected but did not happen", expectedFailures, failureCount.get());
-        }
-
-        /**
-         * Test that HystrixOwner can be passed in dynamically.
-         */
-        @Test
-        public void testDynamicOwner() {
-            try {
-                TestHystrixCommand<Boolean> command = new DynamicOwnerTestCommand(CommandGroupForUnitTest.OWNER_ONE);
-                assertEquals(0, command.builder.metrics.getRollingCount(HystrixRollingNumberEvent.FAILURE));
-                assertEquals(0, command.builder.metrics.getRollingCount(HystrixRollingNumberEvent.TIMEOUT));
-                assertEquals(0, command.builder.metrics.getRollingCount(HystrixRollingNumberEvent.SUCCESS));
-                assertEquals(true, command.execute());
-                assertEquals(0, command.builder.metrics.getRollingCount(HystrixRollingNumberEvent.FAILURE));
-                assertEquals(0, command.builder.metrics.getRollingCount(HystrixRollingNumberEvent.TIMEOUT));
-                assertEquals(1, command.builder.metrics.getRollingCount(HystrixRollingNumberEvent.SUCCESS));
-            } catch (Exception e) {
-                e.printStackTrace();
-                fail("We received an exception.");
-            }
-        }
-
-        /**
-         * Test a successful command execution.
-         */
-        @Test
-        public void testDynamicOwnerFails() {
-            try {
-                TestHystrixCommand<Boolean> command = new DynamicOwnerTestCommand(null);
-                assertEquals(0, command.builder.metrics.getRollingCount(HystrixRollingNumberEvent.FAILURE));
-                assertEquals(0, command.builder.metrics.getRollingCount(HystrixRollingNumberEvent.TIMEOUT));
-                assertEquals(0, command.builder.metrics.getRollingCount(HystrixRollingNumberEvent.SUCCESS));
-                assertEquals(true, command.execute());
-                fail("we should have thrown an exception as we need an owner");
-            } catch (Exception e) {
-                // success if we get here
-            }
-        }
-
-        /**
-         * Test that HystrixCommandKey can be passed in dynamically.
-         */
-        @Test
-        public void testDynamicKey() {
-            try {
-                DynamicOwnerAndKeyTestCommand command1 = new DynamicOwnerAndKeyTestCommand(CommandGroupForUnitTest.OWNER_ONE, CommandKeyForUnitTest.KEY_ONE);
-                assertEquals(true, command1.execute());
-                DynamicOwnerAndKeyTestCommand command2 = new DynamicOwnerAndKeyTestCommand(CommandGroupForUnitTest.OWNER_ONE, CommandKeyForUnitTest.KEY_TWO);
-                assertEquals(true, command2.execute());
-
-                // 2 different circuit breakers should be created
-                assertNotSame(command1.getCircuitBreaker(), command2.getCircuitBreaker());
-            } catch (Exception e) {
-                e.printStackTrace();
-                fail("We received an exception.");
-            }
-        }
-
-        /**
-         * Test Request scoped caching of commands so that a 2nd duplicate call doesn't execute but returns the previous Future
-         */
-        @Test
-        public void testRequestCache1() {
-            TestCircuitBreaker circuitBreaker = new TestCircuitBreaker();
-            SuccessfulCacheableCommand command1 = new SuccessfulCacheableCommand(circuitBreaker, true, "A");
-            SuccessfulCacheableCommand command2 = new SuccessfulCacheableCommand(circuitBreaker, true, "A");
-
-            assertTrue(command1.isCommandRunningInThread());
-
-            Future<String> f1 = command1.queue();
-            Future<String> f2 = command2.queue();
-
-            try {
-                assertEquals("A", f1.get());
-                assertEquals("A", f2.get());
-            } catch (Exception e) {
-                throw new RuntimeException(e);
-            }
-
-            assertTrue(command1.executed);
-            // the second one should not have executed as it should have received the cached value instead
-            assertFalse(command2.executed);
-
-            // the execution log for command1 should show a SUCCESS
-            assertEquals(1, command1.getExecutionEvents().size());
-            assertTrue(command1.getExecutionEvents().contains(HystrixEventType.SUCCESS));
-            assertTrue(command1.getExecutionTimeInMilliseconds() > -1);
-            assertFalse(command1.isResponseFromCache());
-
-            // the execution log for command2 should show it came from cache
-            assertEquals(2, command2.getExecutionEvents().size()); // it will include the SUCCESS + RESPONSE_FROM_CACHE
-            assertTrue(command2.getExecutionEvents().contains(HystrixEventType.SUCCESS));
-            assertTrue(command2.getExecutionEvents().contains(HystrixEventType.RESPONSE_FROM_CACHE));
-            assertTrue(command2.getExecutionTimeInMilliseconds() == -1);
-            assertTrue(command2.isResponseFromCache());
-
-            assertEquals(1, circuitBreaker.metrics.getRollingCount(HystrixRollingNumberEvent.SUCCESS));
-            assertEquals(0, circuitBreaker.metrics.getRollingCount(HystrixRollingNumberEvent.EXCEPTION_THROWN));
-            assertEquals(0, circuitBreaker.metrics.getRollingCount(HystrixRollingNumberEvent.FAILURE));
-            assertEquals(0, circuitBreaker.metrics.getRollingCount(HystrixRollingNumberEvent.FALLBACK_REJECTION));
-            assertEquals(0, circuitBreaker.metrics.getRollingCount(HystrixRollingNumberEvent.FALLBACK_FAILURE));
-            assertEquals(0, circuitBreaker.metrics.getRollingCount(HystrixRollingNumberEvent.FALLBACK_SUCCESS));
-            assertEquals(0, circuitBreaker.metrics.getRollingCount(HystrixRollingNumberEvent.SEMAPHORE_REJECTED));
-            assertEquals(0, circuitBreaker.metrics.getRollingCount(HystrixRollingNumberEvent.SHORT_CIRCUITED));
-            assertEquals(0, circuitBreaker.metrics.getRollingCount(HystrixRollingNumberEvent.THREAD_POOL_REJECTED));
-            assertEquals(0, circuitBreaker.metrics.getRollingCount(HystrixRollingNumberEvent.TIMEOUT));
-            assertEquals(1, circuitBreaker.metrics.getRollingCount(HystrixRollingNumberEvent.RESPONSE_FROM_CACHE));
-
-            assertEquals(0, circuitBreaker.metrics.getHealthCounts().getErrorPercentage());
-
-            assertEquals(2, HystrixRequestLog.getCurrentRequest().getExecutedCommands().size());
-        }
-
-        /**
-         * Test Request scoped caching doesn't prevent different ones from executing
-         */
-        @Test
-        public void testRequestCache2() {
-            TestCircuitBreaker circuitBreaker = new TestCircuitBreaker();
-            SuccessfulCacheableCommand command1 = new SuccessfulCacheableCommand(circuitBreaker, true, "A");
-            SuccessfulCacheableCommand command2 = new SuccessfulCacheableCommand(circuitBreaker, true, "B");
-
-            assertTrue(command1.isCommandRunningInThread());
-
-            Future<String> f1 = command1.queue();
-            Future<String> f2 = command2.queue();
-
-            try {
-                assertEquals("A", f1.get());
-                assertEquals("B", f2.get());
-            } catch (Exception e) {
-                throw new RuntimeException(e);
-            }
-
-            assertTrue(command1.executed);
-            // both should execute as they are different
-            assertTrue(command2.executed);
-
-            // the execution log for command1 should show a SUCCESS
-            assertEquals(1, command1.getExecutionEvents().size());
-            assertTrue(command1.getExecutionEvents().contains(HystrixEventType.SUCCESS));
-
-            // the execution log for command2 should show a SUCCESS
-            assertEquals(1, command2.getExecutionEvents().size());
-            assertTrue(command2.getExecutionEvents().contains(HystrixEventType.SUCCESS));
-            assertTrue(command2.getExecutionTimeInMilliseconds() > -1);
-            assertFalse(command2.isResponseFromCache());
-
-            assertEquals(2, circuitBreaker.metrics.getRollingCount(HystrixRollingNumberEvent.SUCCESS));
-            assertEquals(0, circuitBreaker.metrics.getRollingCount(HystrixRollingNumberEvent.EXCEPTION_THROWN));
-            assertEquals(0, circuitBreaker.metrics.getRollingCount(HystrixRollingNumberEvent.FAILURE));
-            assertEquals(0, circuitBreaker.metrics.getRollingCount(HystrixRollingNumberEvent.FALLBACK_REJECTION));
-            assertEquals(0, circuitBreaker.metrics.getRollingCount(HystrixRollingNumberEvent.FALLBACK_FAILURE));
-            assertEquals(0, circuitBreaker.metrics.getRollingCount(HystrixRollingNumberEvent.FALLBACK_SUCCESS));
-            assertEquals(0, circuitBreaker.metrics.getRollingCount(HystrixRollingNumberEvent.SEMAPHORE_REJECTED));
-            assertEquals(0, circuitBreaker.metrics.getRollingCount(HystrixRollingNumberEvent.SHORT_CIRCUITED));
-            assertEquals(0, circuitBreaker.metrics.getRollingCount(HystrixRollingNumberEvent.THREAD_POOL_REJECTED));
-            assertEquals(0, circuitBreaker.metrics.getRollingCount(HystrixRollingNumberEvent.TIMEOUT));
-            assertEquals(0, circuitBreaker.metrics.getRollingCount(HystrixRollingNumberEvent.RESPONSE_FROM_CACHE));
-
-            assertEquals(0, circuitBreaker.metrics.getHealthCounts().getErrorPercentage());
-
-            assertEquals(2, HystrixRequestLog.getCurrentRequest().getExecutedCommands().size());
-        }
-
-        /**
-         * Test Request scoped caching with a mixture of commands
-         */
-        @Test
-        public void testRequestCache3() {
-            TestCircuitBreaker circuitBreaker = new TestCircuitBreaker();
-            SuccessfulCacheableCommand command1 = new SuccessfulCacheableCommand(circuitBreaker, true, "A");
-            SuccessfulCacheableCommand command2 = new SuccessfulCacheableCommand(circuitBreaker, true, "B");
-            SuccessfulCacheableCommand command3 = new SuccessfulCacheableCommand(circuitBreaker, true, "A");
-
-            assertTrue(command1.isCommandRunningInThread());
-
-            Future<String> f1 = command1.queue();
-            Future<String> f2 = command2.queue();
-            Future<String> f3 = command3.queue();
-
-            try {
-                assertEquals("A", f1.get());
-                assertEquals("B", f2.get());
-                assertEquals("A", f3.get());
-            } catch (Exception e) {
-                throw new RuntimeException(e);
-            }
-
-            assertTrue(command1.executed);
-            // both should execute as they are different
-            assertTrue(command2.executed);
-            // but the 3rd should come from cache
-            assertFalse(command3.executed);
-
-            // the execution log for command1 should show a SUCCESS
-            assertEquals(1, command1.getExecutionEvents().size());
-            assertTrue(command1.getExecutionEvents().contains(HystrixEventType.SUCCESS));
-
-            // the execution log for command2 should show a SUCCESS
-            assertEquals(1, command2.getExecutionEvents().size());
-            assertTrue(command2.getExecutionEvents().contains(HystrixEventType.SUCCESS));
-
-            // the execution log for command3 should show it came from cache
-            assertEquals(2, command3.getExecutionEvents().size()); // it will include the SUCCESS + RESPONSE_FROM_CACHE
-            assertTrue(command3.getExecutionEvents().contains(HystrixEventType.RESPONSE_FROM_CACHE));
-            assertTrue(command3.getExecutionTimeInMilliseconds() == -1);
-            assertTrue(command3.isResponseFromCache());
-
-            assertEquals(2, circuitBreaker.metrics.getRollingCount(HystrixRollingNumberEvent.SUCCESS));
-            assertEquals(0, circuitBreaker.metrics.getRollingCount(HystrixRollingNumberEvent.EXCEPTION_THROWN));
-            assertEquals(0, circuitBreaker.metrics.getRollingCount(HystrixRollingNumberEvent.FAILURE));
-            assertEquals(0, circuitBreaker.metrics.getRollingCount(HystrixRollingNumberEvent.FALLBACK_REJECTION));
-            assertEquals(0, circuitBreaker.metrics.getRollingCount(HystrixRollingNumberEvent.FALLBACK_FAILURE));
-            assertEquals(0, circuitBreaker.metrics.getRollingCount(HystrixRollingNumberEvent.FALLBACK_SUCCESS));
-            assertEquals(0, circuitBreaker.metrics.getRollingCount(HystrixRollingNumberEvent.SEMAPHORE_REJECTED));
-            assertEquals(0, circuitBreaker.metrics.getRollingCount(HystrixRollingNumberEvent.SHORT_CIRCUITED));
-            assertEquals(0, circuitBreaker.metrics.getRollingCount(HystrixRollingNumberEvent.THREAD_POOL_REJECTED));
-            assertEquals(0, circuitBreaker.metrics.getRollingCount(HystrixRollingNumberEvent.TIMEOUT));
-            assertEquals(1, circuitBreaker.metrics.getRollingCount(HystrixRollingNumberEvent.RESPONSE_FROM_CACHE));
-
-            assertEquals(0, circuitBreaker.metrics.getHealthCounts().getErrorPercentage());
-
-            assertEquals(3, HystrixRequestLog.getCurrentRequest().getExecutedCommands().size());
-        }
-
-        /**
-         * Test Request scoped caching of commands so that a 2nd duplicate call doesn't execute but returns the previous Future
-         */
-        @Test
-        public void testRequestCacheWithSlowExecution() {
-            TestCircuitBreaker circuitBreaker = new TestCircuitBreaker();
-            SlowCacheableCommand command1 = new SlowCacheableCommand(circuitBreaker, "A", 200);
-            SlowCacheableCommand command2 = new SlowCacheableCommand(circuitBreaker, "A", 100);
-            SlowCacheableCommand command3 = new SlowCacheableCommand(circuitBreaker, "A", 100);
-            SlowCacheableCommand command4 = new SlowCacheableCommand(circuitBreaker, "A", 100);
-
-            Future<String> f1 = command1.queue();
-            Future<String> f2 = command2.queue();
-            Future<String> f3 = command3.queue();
-            Future<String> f4 = command4.queue();
-
-            try {
-                assertEquals("A", f2.get());
-                assertEquals("A", f3.get());
-                assertEquals("A", f4.get());
-
-                assertEquals("A", f1.get());
-            } catch (Exception e) {
-                throw new RuntimeException(e);
-            }
-
-            assertTrue(command1.executed);
-            // the second one should not have executed as it should have received the cached value instead
-            assertFalse(command2.executed);
-            assertFalse(command3.executed);
-            assertFalse(command4.executed);
-
-            // the execution log for command1 should show a SUCCESS
-            assertEquals(1, command1.getExecutionEvents().size());
-            assertTrue(command1.getExecutionEvents().contains(HystrixEventType.SUCCESS));
-            assertTrue(command1.getExecutionTimeInMilliseconds() > -1);
-            assertFalse(command1.isResponseFromCache());
-
-            // the execution log for command2 should show it came from cache
-            assertEquals(2, command2.getExecutionEvents().size()); // it will include the SUCCESS + RESPONSE_FROM_CACHE
-            assertTrue(command2.getExecutionEvents().contains(HystrixEventType.SUCCESS));
-            assertTrue(command2.getExecutionEvents().contains(HystrixEventType.RESPONSE_FROM_CACHE));
-            assertTrue(command2.getExecutionTimeInMilliseconds() == -1);
-            assertTrue(command2.isResponseFromCache());
-
-            assertTrue(command3.isResponseFromCache());
-            assertTrue(command3.getExecutionTimeInMilliseconds() == -1);
-            assertTrue(command4.isResponseFromCache());
-            assertTrue(command4.getExecutionTimeInMilliseconds() == -1);
-
-            assertEquals(1, circuitBreaker.metrics.getRollingCount(HystrixRollingNumberEvent.SUCCESS));
-            assertEquals(0, circuitBreaker.metrics.getRollingCount(HystrixRollingNumberEvent.EXCEPTION_THROWN));
-            assertEquals(0, circuitBreaker.metrics.getRollingCount(HystrixRollingNumberEvent.FAILURE));
-            assertEquals(0, circuitBreaker.metrics.getRollingCount(HystrixRollingNumberEvent.FALLBACK_REJECTION));
-            assertEquals(0, circuitBreaker.metrics.getRollingCount(HystrixRollingNumberEvent.FALLBACK_FAILURE));
-            assertEquals(0, circuitBreaker.metrics.getRollingCount(HystrixRollingNumberEvent.FALLBACK_SUCCESS));
-            assertEquals(0, circuitBreaker.metrics.getRollingCount(HystrixRollingNumberEvent.SEMAPHORE_REJECTED));
-            assertEquals(0, circuitBreaker.metrics.getRollingCount(HystrixRollingNumberEvent.SHORT_CIRCUITED));
-            assertEquals(0, circuitBreaker.metrics.getRollingCount(HystrixRollingNumberEvent.THREAD_POOL_REJECTED));
-            assertEquals(0, circuitBreaker.metrics.getRollingCount(HystrixRollingNumberEvent.TIMEOUT));
-            assertEquals(3, circuitBreaker.metrics.getRollingCount(HystrixRollingNumberEvent.RESPONSE_FROM_CACHE));
-
-            assertEquals(0, circuitBreaker.metrics.getHealthCounts().getErrorPercentage());
-
-            assertEquals(4, HystrixRequestLog.getCurrentRequest().getExecutedCommands().size());
-
-            System.out.println("HystrixRequestLog: " + HystrixRequestLog.getCurrentRequest().getExecutedCommandsAsString());
-        }
-
-        /**
-         * Test Request scoped caching with a mixture of commands
-         */
-        @Test
-        public void testNoRequestCache3() {
-            TestCircuitBreaker circuitBreaker = new TestCircuitBreaker();
-            SuccessfulCacheableCommand command1 = new SuccessfulCacheableCommand(circuitBreaker, false, "A");
-            SuccessfulCacheableCommand command2 = new SuccessfulCacheableCommand(circuitBreaker, false, "B");
-            SuccessfulCacheableCommand command3 = new SuccessfulCacheableCommand(circuitBreaker, false, "A");
-
-            assertTrue(command1.isCommandRunningInThread());
-
-            Future<String> f1 = command1.queue();
-            Future<String> f2 = command2.queue();
-            Future<String> f3 = command3.queue();
-
-            try {
-                assertEquals("A", f1.get());
-                assertEquals("B", f2.get());
-                assertEquals("A", f3.get());
-            } catch (Exception e) {
-                throw new RuntimeException(e);
-            }
-
-            assertTrue(command1.executed);
-            // both should execute as they are different
-            assertTrue(command2.executed);
-            // this should also execute since we disabled the cache
-            assertTrue(command3.executed);
-
-            // the execution log for command1 should show a SUCCESS
-            assertEquals(1, command1.getExecutionEvents().size());
-            assertTrue(command1.getExecutionEvents().contains(HystrixEventType.SUCCESS));
-
-            // the execution log for command2 should show a SUCCESS
-            assertEquals(1, command2.getExecutionEvents().size());
-            assertTrue(command2.getExecutionEvents().contains(HystrixEventType.SUCCESS));
-
-            // the execution log for command3 should show a SUCCESS
-            assertEquals(1, command3.getExecutionEvents().size());
-            assertTrue(command3.getExecutionEvents().contains(HystrixEventType.SUCCESS));
-
-            assertEquals(3, circuitBreaker.metrics.getRollingCount(HystrixRollingNumberEvent.SUCCESS));
-            assertEquals(0, circuitBreaker.metrics.getRollingCount(HystrixRollingNumberEvent.EXCEPTION_THROWN));
-            assertEquals(0, circuitBreaker.metrics.getRollingCount(HystrixRollingNumberEvent.FAILURE));
-            assertEquals(0, circuitBreaker.metrics.getRollingCount(HystrixRollingNumberEvent.FALLBACK_REJECTION));
-            assertEquals(0, circuitBreaker.metrics.getRollingCount(HystrixRollingNumberEvent.FALLBACK_FAILURE));
-            assertEquals(0, circuitBreaker.metrics.getRollingCount(HystrixRollingNumberEvent.FALLBACK_SUCCESS));
-            assertEquals(0, circuitBreaker.metrics.getRollingCount(HystrixRollingNumberEvent.SEMAPHORE_REJECTED));
-            assertEquals(0, circuitBreaker.metrics.getRollingCount(HystrixRollingNumberEvent.SHORT_CIRCUITED));
-            assertEquals(0, circuitBreaker.metrics.getRollingCount(HystrixRollingNumberEvent.THREAD_POOL_REJECTED));
-            assertEquals(0, circuitBreaker.metrics.getRollingCount(HystrixRollingNumberEvent.TIMEOUT));
-            assertEquals(0, circuitBreaker.metrics.getRollingCount(HystrixRollingNumberEvent.RESPONSE_FROM_CACHE));
-
-            assertEquals(0, circuitBreaker.metrics.getHealthCounts().getErrorPercentage());
-
-            assertEquals(3, HystrixRequestLog.getCurrentRequest().getExecutedCommands().size());
-        }
-
-        /**
-         * Test Request scoped caching with a mixture of commands
-         */
-        @Test
-        public void testRequestCacheViaQueueSemaphore1() {
-            TestCircuitBreaker circuitBreaker = new TestCircuitBreaker();
-            SuccessfulCacheableCommandViaSemaphore command1 = new SuccessfulCacheableCommandViaSemaphore(circuitBreaker, true, "A");
-            SuccessfulCacheableCommandViaSemaphore command2 = new SuccessfulCacheableCommandViaSemaphore(circuitBreaker, true, "B");
-            SuccessfulCacheableCommandViaSemaphore command3 = new SuccessfulCacheableCommandViaSemaphore(circuitBreaker, true, "A");
-
-            assertFalse(command1.isCommandRunningInThread());
-
-            Future<String> f1 = command1.queue();
-            Future<String> f2 = command2.queue();
-            Future<String> f3 = command3.queue();
-
-            try {
-                assertEquals("A", f1.get());
-                assertEquals("B", f2.get());
-                assertEquals("A", f3.get());
-            } catch (Exception e) {
-                throw new RuntimeException(e);
-            }
-
-            assertTrue(command1.executed);
-            // both should execute as they are different
-            assertTrue(command2.executed);
-            // but the 3rd should come from cache
-            assertFalse(command3.executed);
-
-            // the execution log for command1 should show a SUCCESS
-            assertEquals(1, command1.getExecutionEvents().size());
-            assertTrue(command1.getExecutionEvents().contains(HystrixEventType.SUCCESS));
-
-            // the execution log for command2 should show a SUCCESS
-            assertEquals(1, command2.getExecutionEvents().size());
-            assertTrue(command2.getExecutionEvents().contains(HystrixEventType.SUCCESS));
-
-            // the execution log for command3 should show it comes from cache
-            assertEquals(2, command3.getExecutionEvents().size()); // it will include the SUCCESS + RESPONSE_FROM_CACHE
-            assertTrue(command3.getExecutionEvents().contains(HystrixEventType.SUCCESS));
-            assertTrue(command3.getExecutionEvents().contains(HystrixEventType.RESPONSE_FROM_CACHE));
-
-            assertTrue(command3.isResponseFromCache());
-            assertTrue(command3.getExecutionTimeInMilliseconds() == -1);
-
-            assertEquals(2, circuitBreaker.metrics.getRollingCount(HystrixRollingNumberEvent.SUCCESS));
-            assertEquals(0, circuitBreaker.metrics.getRollingCount(HystrixRollingNumberEvent.EXCEPTION_THROWN));
-            assertEquals(0, circuitBreaker.metrics.getRollingCount(HystrixRollingNumberEvent.FAILURE));
-            assertEquals(0, circuitBreaker.metrics.getRollingCount(HystrixRollingNumberEvent.FALLBACK_REJECTION));
-            assertEquals(0, circuitBreaker.metrics.getRollingCount(HystrixRollingNumberEvent.FALLBACK_FAILURE));
-            assertEquals(0, circuitBreaker.metrics.getRollingCount(HystrixRollingNumberEvent.FALLBACK_SUCCESS));
-            assertEquals(0, circuitBreaker.metrics.getRollingCount(HystrixRollingNumberEvent.SEMAPHORE_REJECTED));
-            assertEquals(0, circuitBreaker.metrics.getRollingCount(HystrixRollingNumberEvent.SHORT_CIRCUITED));
-            assertEquals(0, circuitBreaker.metrics.getRollingCount(HystrixRollingNumberEvent.THREAD_POOL_REJECTED));
-            assertEquals(0, circuitBreaker.metrics.getRollingCount(HystrixRollingNumberEvent.TIMEOUT));
-            assertEquals(1, circuitBreaker.metrics.getRollingCount(HystrixRollingNumberEvent.RESPONSE_FROM_CACHE));
-
-            assertEquals(0, circuitBreaker.metrics.getHealthCounts().getErrorPercentage());
-
-            assertEquals(3, HystrixRequestLog.getCurrentRequest().getExecutedCommands().size());
-        }
-
-        /**
-         * Test Request scoped caching with a mixture of commands
-         */
-        @Test
-        public void testNoRequestCacheViaQueueSemaphore1() {
-            TestCircuitBreaker circuitBreaker = new TestCircuitBreaker();
-            SuccessfulCacheableCommandViaSemaphore command1 = new SuccessfulCacheableCommandViaSemaphore(circuitBreaker, false, "A");
-            SuccessfulCacheableCommandViaSemaphore command2 = new SuccessfulCacheableCommandViaSemaphore(circuitBreaker, false, "B");
-            SuccessfulCacheableCommandViaSemaphore command3 = new SuccessfulCacheableCommandViaSemaphore(circuitBreaker, false, "A");
-
-            assertFalse(command1.isCommandRunningInThread());
-
-            Future<String> f1 = command1.queue();
-            Future<String> f2 = command2.queue();
-            Future<String> f3 = command3.queue();
-
-            try {
-                assertEquals("A", f1.get());
-                assertEquals("B", f2.get());
-                assertEquals("A", f3.get());
-            } catch (Exception e) {
-                throw new RuntimeException(e);
-            }
-
-            assertTrue(command1.executed);
-            // both should execute as they are different
-            assertTrue(command2.executed);
-            // this should also execute because caching is disabled
-            assertTrue(command3.executed);
-
-            // the execution log for command1 should show a SUCCESS
-            assertEquals(1, command1.getExecutionEvents().size());
-            assertTrue(command1.getExecutionEvents().contains(HystrixEventType.SUCCESS));
-
-            // the execution log for command2 should show a SUCCESS
-            assertEquals(1, command2.getExecutionEvents().size());
-            assertTrue(command2.getExecutionEvents().contains(HystrixEventType.SUCCESS));
-
-            // the execution log for command3 should show a SUCCESS
-            assertEquals(1, command3.getExecutionEvents().size());
-            assertTrue(command3.getExecutionEvents().contains(HystrixEventType.SUCCESS));
-
-            assertEquals(3, circuitBreaker.metrics.getRollingCount(HystrixRollingNumberEvent.SUCCESS));
-            assertEquals(0, circuitBreaker.metrics.getRollingCount(HystrixRollingNumberEvent.EXCEPTION_THROWN));
-            assertEquals(0, circuitBreaker.metrics.getRollingCount(HystrixRollingNumberEvent.FAILURE));
-            assertEquals(0, circuitBreaker.metrics.getRollingCount(HystrixRollingNumberEvent.FALLBACK_REJECTION));
-            assertEquals(0, circuitBreaker.metrics.getRollingCount(HystrixRollingNumberEvent.FALLBACK_FAILURE));
-            assertEquals(0, circuitBreaker.metrics.getRollingCount(HystrixRollingNumberEvent.FALLBACK_SUCCESS));
-            assertEquals(0, circuitBreaker.metrics.getRollingCount(HystrixRollingNumberEvent.SEMAPHORE_REJECTED));
-            assertEquals(0, circuitBreaker.metrics.getRollingCount(HystrixRollingNumberEvent.SHORT_CIRCUITED));
-            assertEquals(0, circuitBreaker.metrics.getRollingCount(HystrixRollingNumberEvent.THREAD_POOL_REJECTED));
-            assertEquals(0, circuitBreaker.metrics.getRollingCount(HystrixRollingNumberEvent.TIMEOUT));
-            assertEquals(0, circuitBreaker.metrics.getRollingCount(HystrixRollingNumberEvent.RESPONSE_FROM_CACHE));
-
-            assertEquals(0, circuitBreaker.metrics.getHealthCounts().getErrorPercentage());
-
-            assertEquals(3, HystrixRequestLog.getCurrentRequest().getExecutedCommands().size());
-        }
-
-        /**
-         * Test Request scoped caching with a mixture of commands
-         */
-        @Test
-        public void testRequestCacheViaExecuteSemaphore1() {
-            TestCircuitBreaker circuitBreaker = new TestCircuitBreaker();
-            SuccessfulCacheableCommandViaSemaphore command1 = new SuccessfulCacheableCommandViaSemaphore(circuitBreaker, true, "A");
-            SuccessfulCacheableCommandViaSemaphore command2 = new SuccessfulCacheableCommandViaSemaphore(circuitBreaker, true, "B");
-            SuccessfulCacheableCommandViaSemaphore command3 = new SuccessfulCacheableCommandViaSemaphore(circuitBreaker, true, "A");
-
-            assertFalse(command1.isCommandRunningInThread());
-
-            String f1 = command1.execute();
-            String f2 = command2.execute();
-            String f3 = command3.execute();
-
-            assertEquals("A", f1);
-            assertEquals("B", f2);
-            assertEquals("A", f3);
-
-            assertTrue(command1.executed);
-            // both should execute as they are different
-            assertTrue(command2.executed);
-            // but the 3rd should come from cache
-            assertFalse(command3.executed);
-
-            // the execution log for command1 should show a SUCCESS
-            assertEquals(1, command1.getExecutionEvents().size());
-            assertTrue(command1.getExecutionEvents().contains(HystrixEventType.SUCCESS));
-
-            // the execution log for command2 should show a SUCCESS
-            assertEquals(1, command2.getExecutionEvents().size());
-            assertTrue(command2.getExecutionEvents().contains(HystrixEventType.SUCCESS));
-
-            // the execution log for command3 should show it comes from cache
-            assertEquals(2, command3.getExecutionEvents().size()); // it will include the SUCCESS + RESPONSE_FROM_CACHE
-            assertTrue(command3.getExecutionEvents().contains(HystrixEventType.RESPONSE_FROM_CACHE));
-
-            assertEquals(2, circuitBreaker.metrics.getRollingCount(HystrixRollingNumberEvent.SUCCESS));
-            assertEquals(0, circuitBreaker.metrics.getRollingCount(HystrixRollingNumberEvent.EXCEPTION_THROWN));
-            assertEquals(0, circuitBreaker.metrics.getRollingCount(HystrixRollingNumberEvent.FAILURE));
-            assertEquals(0, circuitBreaker.metrics.getRollingCount(HystrixRollingNumberEvent.FALLBACK_REJECTION));
-            assertEquals(0, circuitBreaker.metrics.getRollingCount(HystrixRollingNumberEvent.FALLBACK_FAILURE));
-            assertEquals(0, circuitBreaker.metrics.getRollingCount(HystrixRollingNumberEvent.FALLBACK_SUCCESS));
-            assertEquals(0, circuitBreaker.metrics.getRollingCount(HystrixRollingNumberEvent.SEMAPHORE_REJECTED));
-            assertEquals(0, circuitBreaker.metrics.getRollingCount(HystrixRollingNumberEvent.SHORT_CIRCUITED));
-            assertEquals(0, circuitBreaker.metrics.getRollingCount(HystrixRollingNumberEvent.THREAD_POOL_REJECTED));
-            assertEquals(0, circuitBreaker.metrics.getRollingCount(HystrixRollingNumberEvent.TIMEOUT));
-            assertEquals(1, circuitBreaker.metrics.getRollingCount(HystrixRollingNumberEvent.RESPONSE_FROM_CACHE));
-
-            assertEquals(0, circuitBreaker.metrics.getHealthCounts().getErrorPercentage());
-
-            assertEquals(3, HystrixRequestLog.getCurrentRequest().getExecutedCommands().size());
-        }
-
-        /**
-         * Test Request scoped caching with a mixture of commands
-         */
-        @Test
-        public void testNoRequestCacheViaExecuteSemaphore1() {
-            TestCircuitBreaker circuitBreaker = new TestCircuitBreaker();
-            SuccessfulCacheableCommandViaSemaphore command1 = new SuccessfulCacheableCommandViaSemaphore(circuitBreaker, false, "A");
-            SuccessfulCacheableCommandViaSemaphore command2 = new SuccessfulCacheableCommandViaSemaphore(circuitBreaker, false, "B");
-            SuccessfulCacheableCommandViaSemaphore command3 = new SuccessfulCacheableCommandViaSemaphore(circuitBreaker, false, "A");
-
-            assertFalse(command1.isCommandRunningInThread());
-
-            String f1 = command1.execute();
-            String f2 = command2.execute();
-            String f3 = command3.execute();
-
-            assertEquals("A", f1);
-            assertEquals("B", f2);
-            assertEquals("A", f3);
-
-            assertTrue(command1.executed);
-            // both should execute as they are different
-            assertTrue(command2.executed);
-            // this should also execute because caching is disabled
-            assertTrue(command3.executed);
-
-            // the execution log for command1 should show a SUCCESS
-            assertEquals(1, command1.getExecutionEvents().size());
-            assertTrue(command1.getExecutionEvents().contains(HystrixEventType.SUCCESS));
-
-            // the execution log for command2 should show a SUCCESS
-            assertEquals(1, command2.getExecutionEvents().size());
-            assertTrue(command2.getExecutionEvents().contains(HystrixEventType.SUCCESS));
-
-            // the execution log for command3 should show a SUCCESS
-            assertEquals(1, command3.getExecutionEvents().size());
-            assertTrue(command3.getExecutionEvents().contains(HystrixEventType.SUCCESS));
-
-            assertEquals(3, circuitBreaker.metrics.getRollingCount(HystrixRollingNumberEvent.SUCCESS));
-            assertEquals(0, circuitBreaker.metrics.getRollingCount(HystrixRollingNumberEvent.EXCEPTION_THROWN));
-            assertEquals(0, circuitBreaker.metrics.getRollingCount(HystrixRollingNumberEvent.FAILURE));
-            assertEquals(0, circuitBreaker.metrics.getRollingCount(HystrixRollingNumberEvent.FALLBACK_REJECTION));
-            assertEquals(0, circuitBreaker.metrics.getRollingCount(HystrixRollingNumberEvent.FALLBACK_FAILURE));
-            assertEquals(0, circuitBreaker.metrics.getRollingCount(HystrixRollingNumberEvent.FALLBACK_SUCCESS));
-            assertEquals(0, circuitBreaker.metrics.getRollingCount(HystrixRollingNumberEvent.SEMAPHORE_REJECTED));
-            assertEquals(0, circuitBreaker.metrics.getRollingCount(HystrixRollingNumberEvent.SHORT_CIRCUITED));
-            assertEquals(0, circuitBreaker.metrics.getRollingCount(HystrixRollingNumberEvent.THREAD_POOL_REJECTED));
-            assertEquals(0, circuitBreaker.metrics.getRollingCount(HystrixRollingNumberEvent.TIMEOUT));
-            assertEquals(0, circuitBreaker.metrics.getRollingCount(HystrixRollingNumberEvent.RESPONSE_FROM_CACHE));
-
-            assertEquals(0, circuitBreaker.metrics.getHealthCounts().getErrorPercentage());
-
-            assertEquals(3, HystrixRequestLog.getCurrentRequest().getExecutedCommands().size());
-        }
-
-        @Test
-        public void testNoRequestCacheOnTimeoutThrowsException() throws Exception {
-            TestCircuitBreaker circuitBreaker = new TestCircuitBreaker();
-            NoRequestCacheTimeoutWithoutFallback r1 = new NoRequestCacheTimeoutWithoutFallback(circuitBreaker);
-            try {
-                System.out.println("r1 value: " + r1.execute());
-                // we should have thrown an exception
-                fail("expected a timeout");
-            } catch (HystrixRuntimeException e) {
-                assertTrue(r1.isResponseTimedOut());
-                // what we want
-            }
-
-            NoRequestCacheTimeoutWithoutFallback r2 = new NoRequestCacheTimeoutWithoutFallback(circuitBreaker);
-            try {
-                r2.execute();
-                // we should have thrown an exception
-                fail("expected a timeout");
-            } catch (HystrixRuntimeException e) {
-                assertTrue(r2.isResponseTimedOut());
-                // what we want
-            }
-
-            NoRequestCacheTimeoutWithoutFallback r3 = new NoRequestCacheTimeoutWithoutFallback(circuitBreaker);
-            Future<Boolean> f3 = r3.queue();
-            try {
-                f3.get();
-                // we should have thrown an exception
-                fail("expected a timeout");
-            } catch (ExecutionException e) {
-                e.printStackTrace();
-                assertTrue(r3.isResponseTimedOut());
-                // what we want
-            }
-
-            Thread.sleep(500); // timeout on command is set to 200ms
-
-            NoRequestCacheTimeoutWithoutFallback r4 = new NoRequestCacheTimeoutWithoutFallback(circuitBreaker);
-            try {
-                r4.execute();
-                // we should have thrown an exception
-                fail("expected a timeout");
-            } catch (HystrixRuntimeException e) {
-                assertTrue(r4.isResponseTimedOut());
-                assertFalse(r4.isResponseFromFallback());
-                // what we want
-            }
-
-            assertEquals(0, circuitBreaker.metrics.getRollingCount(HystrixRollingNumberEvent.SUCCESS));
-            assertEquals(4, circuitBreaker.metrics.getRollingCount(HystrixRollingNumberEvent.EXCEPTION_THROWN));
-            assertEquals(0, circuitBreaker.metrics.getRollingCount(HystrixRollingNumberEvent.FAILURE));
-            assertEquals(0, circuitBreaker.metrics.getRollingCount(HystrixRollingNumberEvent.FALLBACK_REJECTION));
-            assertEquals(0, circuitBreaker.metrics.getRollingCount(HystrixRollingNumberEvent.FALLBACK_FAILURE));
-            assertEquals(0, circuitBreaker.metrics.getRollingCount(HystrixRollingNumberEvent.FALLBACK_SUCCESS));
-            assertEquals(0, circuitBreaker.metrics.getRollingCount(HystrixRollingNumberEvent.SEMAPHORE_REJECTED));
-            assertEquals(0, circuitBreaker.metrics.getRollingCount(HystrixRollingNumberEvent.SHORT_CIRCUITED));
-            assertEquals(0, circuitBreaker.metrics.getRollingCount(HystrixRollingNumberEvent.THREAD_POOL_REJECTED));
-            assertEquals(4, circuitBreaker.metrics.getRollingCount(HystrixRollingNumberEvent.TIMEOUT));
-            assertEquals(0, circuitBreaker.metrics.getRollingCount(HystrixRollingNumberEvent.RESPONSE_FROM_CACHE));
-
-            assertEquals(100, circuitBreaker.metrics.getHealthCounts().getErrorPercentage());
-
-            assertEquals(4, HystrixRequestLog.getCurrentRequest().getExecutedCommands().size());
-        }
-
-        @Test
-        public void testRequestCacheOnTimeoutCausesNullPointerException() throws Exception {
-            TestCircuitBreaker circuitBreaker = new TestCircuitBreaker();
-            // Expect it to time out - all results should be false
-            assertFalse(new RequestCacheNullPointerExceptionCase(circuitBreaker).execute());
-            assertFalse(new RequestCacheNullPointerExceptionCase(circuitBreaker).execute()); // return from cache #1
-            assertFalse(new RequestCacheNullPointerExceptionCase(circuitBreaker).execute()); // return from cache #2
-            Thread.sleep(500); // timeout on command is set to 200ms
-            Boolean value = new RequestCacheNullPointerExceptionCase(circuitBreaker).execute(); // return from cache #3
-            assertFalse(value);
-            RequestCacheNullPointerExceptionCase c = new RequestCacheNullPointerExceptionCase(circuitBreaker);
-            Future<Boolean> f = c.queue(); // return from cache #4
-            // the bug is that we're getting a null Future back, rather than a Future that returns false
-            assertNotNull(f);
-            assertFalse(f.get());
-
-            assertTrue(c.isResponseFromFallback());
-            assertTrue(c.isResponseTimedOut());
-            assertFalse(c.isFailedExecution());
-            assertFalse(c.isResponseShortCircuited());
-
-            assertEquals(0, circuitBreaker.metrics.getRollingCount(HystrixRollingNumberEvent.SUCCESS));
-            assertEquals(0, circuitBreaker.metrics.getRollingCount(HystrixRollingNumberEvent.EXCEPTION_THROWN));
-            assertEquals(0, circuitBreaker.metrics.getRollingCount(HystrixRollingNumberEvent.FAILURE));
-            assertEquals(0, circuitBreaker.metrics.getRollingCount(HystrixRollingNumberEvent.FALLBACK_REJECTION));
-            assertEquals(0, circuitBreaker.metrics.getRollingCount(HystrixRollingNumberEvent.FALLBACK_FAILURE));
-            assertEquals(1, circuitBreaker.metrics.getRollingCount(HystrixRollingNumberEvent.FALLBACK_SUCCESS));
-            assertEquals(0, circuitBreaker.metrics.getRollingCount(HystrixRollingNumberEvent.SEMAPHORE_REJECTED));
-            assertEquals(0, circuitBreaker.metrics.getRollingCount(HystrixRollingNumberEvent.SHORT_CIRCUITED));
-            assertEquals(0, circuitBreaker.metrics.getRollingCount(HystrixRollingNumberEvent.THREAD_POOL_REJECTED));
-            assertEquals(1, circuitBreaker.metrics.getRollingCount(HystrixRollingNumberEvent.TIMEOUT));
-            assertEquals(4, circuitBreaker.metrics.getRollingCount(HystrixRollingNumberEvent.RESPONSE_FROM_CACHE));
-
-            assertEquals(100, circuitBreaker.metrics.getHealthCounts().getErrorPercentage());
-
-            assertEquals(5, HystrixRequestLog.getCurrentRequest().getExecutedCommands().size());
-
-            HystrixCommand<?>[] executeCommands = HystrixRequestLog.getCurrentRequest().getExecutedCommands().toArray(new HystrixCommand<?>[] {});
-
-            System.out.println(":executeCommands[0].getExecutionEvents()" + executeCommands[0].getExecutionEvents());
-            assertEquals(2, executeCommands[0].getExecutionEvents().size());
-            assertTrue(executeCommands[0].getExecutionEvents().contains(HystrixEventType.FALLBACK_SUCCESS));
-            assertTrue(executeCommands[0].getExecutionEvents().contains(HystrixEventType.TIMEOUT));
-            assertTrue(executeCommands[0].getExecutionTimeInMilliseconds() > -1);
-            assertTrue(executeCommands[0].isResponseTimedOut());
-            assertTrue(executeCommands[0].isResponseFromFallback());
-            assertFalse(executeCommands[0].isResponseFromCache());
-
-            assertEquals(3, executeCommands[1].getExecutionEvents().size()); // it will include FALLBACK_SUCCESS/TIMEOUT + RESPONSE_FROM_CACHE
-            assertTrue(executeCommands[1].getExecutionEvents().contains(HystrixEventType.RESPONSE_FROM_CACHE));
-            assertTrue(executeCommands[1].getExecutionTimeInMilliseconds() == -1);
-            assertTrue(executeCommands[1].isResponseFromCache());
-            assertTrue(executeCommands[1].isResponseTimedOut());
-            assertTrue(executeCommands[1].isResponseFromFallback());
-        }
-
-        @Test
-        public void testRequestCacheOnTimeoutThrowsException() throws Exception {
-            TestCircuitBreaker circuitBreaker = new TestCircuitBreaker();
-            RequestCacheTimeoutWithoutFallback r1 = new RequestCacheTimeoutWithoutFallback(circuitBreaker);
-            try {
-                System.out.println("r1 value: " + r1.execute());
-                // we should have thrown an exception
-                fail("expected a timeout");
-            } catch (HystrixRuntimeException e) {
-                assertTrue(r1.isResponseTimedOut());
-                // what we want
-            }
-
-            RequestCacheTimeoutWithoutFallback r2 = new RequestCacheTimeoutWithoutFallback(circuitBreaker);
-            try {
-                r2.execute();
-                // we should have thrown an exception
-                fail("expected a timeout");
-            } catch (HystrixRuntimeException e) {
-                assertTrue(r2.isResponseTimedOut());
-                // what we want
-            }
-
-            RequestCacheTimeoutWithoutFallback r3 = new RequestCacheTimeoutWithoutFallback(circuitBreaker);
-            Future<Boolean> f3 = r3.queue();
-            try {
-                f3.get();
-                // we should have thrown an exception
-                fail("expected a timeout");
-            } catch (ExecutionException e) {
-                e.printStackTrace();
-                assertTrue(r3.isResponseTimedOut());
-                // what we want
-            }
-
-            Thread.sleep(500); // timeout on command is set to 200ms
-
-            RequestCacheTimeoutWithoutFallback r4 = new RequestCacheTimeoutWithoutFallback(circuitBreaker);
-            try {
-                r4.execute();
-                // we should have thrown an exception
-                fail("expected a timeout");
-            } catch (HystrixRuntimeException e) {
-                assertTrue(r4.isResponseTimedOut());
-                assertFalse(r4.isResponseFromFallback());
-                // what we want
-            }
-
-            assertEquals(0, circuitBreaker.metrics.getRollingCount(HystrixRollingNumberEvent.SUCCESS));
-            assertEquals(1, circuitBreaker.metrics.getRollingCount(HystrixRollingNumberEvent.EXCEPTION_THROWN));
-            assertEquals(0, circuitBreaker.metrics.getRollingCount(HystrixRollingNumberEvent.FAILURE));
-            assertEquals(0, circuitBreaker.metrics.getRollingCount(HystrixRollingNumberEvent.FALLBACK_REJECTION));
-            assertEquals(0, circuitBreaker.metrics.getRollingCount(HystrixRollingNumberEvent.FALLBACK_FAILURE));
-            assertEquals(0, circuitBreaker.metrics.getRollingCount(HystrixRollingNumberEvent.FALLBACK_SUCCESS));
-            assertEquals(0, circuitBreaker.metrics.getRollingCount(HystrixRollingNumberEvent.SEMAPHORE_REJECTED));
-            assertEquals(0, circuitBreaker.metrics.getRollingCount(HystrixRollingNumberEvent.SHORT_CIRCUITED));
-            assertEquals(0, circuitBreaker.metrics.getRollingCount(HystrixRollingNumberEvent.THREAD_POOL_REJECTED));
-            assertEquals(1, circuitBreaker.metrics.getRollingCount(HystrixRollingNumberEvent.TIMEOUT));
-            assertEquals(3, circuitBreaker.metrics.getRollingCount(HystrixRollingNumberEvent.RESPONSE_FROM_CACHE));
-
-            assertEquals(100, circuitBreaker.metrics.getHealthCounts().getErrorPercentage());
-
-            assertEquals(4, HystrixRequestLog.getCurrentRequest().getExecutedCommands().size());
-        }
-
-        @Test
-        public void testRequestCacheOnThreadRejectionThrowsException() throws Exception {
-            TestCircuitBreaker circuitBreaker = new TestCircuitBreaker();
-            CountDownLatch completionLatch = new CountDownLatch(1);
-            RequestCacheThreadRejectionWithoutFallback r1 = new RequestCacheThreadRejectionWithoutFallback(circuitBreaker, completionLatch);
-            try {
-                System.out.println("r1: " + r1.execute());
-                // we should have thrown an exception
-                fail("expected a rejection");
-            } catch (HystrixRuntimeException e) {
-                assertTrue(r1.isResponseRejected());
-                // what we want
-            }
-
-            RequestCacheThreadRejectionWithoutFallback r2 = new RequestCacheThreadRejectionWithoutFallback(circuitBreaker, completionLatch);
-            try {
-                System.out.println("r2: " + r2.execute());
-                // we should have thrown an exception
-                fail("expected a rejection");
-            } catch (HystrixRuntimeException e) {
-                //                e.printStackTrace();
-                assertTrue(r2.isResponseRejected());
-                // what we want
-            }
-
-            RequestCacheThreadRejectionWithoutFallback r3 = new RequestCacheThreadRejectionWithoutFallback(circuitBreaker, completionLatch);
-            try {
-                System.out.println("f3: " + r3.queue().get());
-                // we should have thrown an exception
-                fail("expected a rejection");
-            } catch (HystrixRuntimeException e) {
-                //                e.printStackTrace();
-                assertTrue(r3.isResponseRejected());
-                // what we want
-            }
-
-            // let the command finish (only 1 should actually be blocked on this due to the response cache)
-            completionLatch.countDown();
-
-            // then another after the command has completed
-            RequestCacheThreadRejectionWithoutFallback r4 = new RequestCacheThreadRejectionWithoutFallback(circuitBreaker, completionLatch);
-            try {
-                System.out.println("r4: " + r4.execute());
-                // we should have thrown an exception
-                fail("expected a rejection");
-            } catch (HystrixRuntimeException e) {
-                //                e.printStackTrace();
-                assertTrue(r4.isResponseRejected());
-                assertFalse(r4.isResponseFromFallback());
-                // what we want
-            }
-
-            assertEquals(0, circuitBreaker.metrics.getRollingCount(HystrixRollingNumberEvent.SUCCESS));
-            assertEquals(1, circuitBreaker.metrics.getRollingCount(HystrixRollingNumberEvent.EXCEPTION_THROWN));
-            assertEquals(0, circuitBreaker.metrics.getRollingCount(HystrixRollingNumberEvent.FAILURE));
-            assertEquals(0, circuitBreaker.metrics.getRollingCount(HystrixRollingNumberEvent.FALLBACK_REJECTION));
-            assertEquals(0, circuitBreaker.metrics.getRollingCount(HystrixRollingNumberEvent.FALLBACK_FAILURE));
-            assertEquals(0, circuitBreaker.metrics.getRollingCount(HystrixRollingNumberEvent.FALLBACK_SUCCESS));
-            assertEquals(0, circuitBreaker.metrics.getRollingCount(HystrixRollingNumberEvent.SEMAPHORE_REJECTED));
-            assertEquals(0, circuitBreaker.metrics.getRollingCount(HystrixRollingNumberEvent.SHORT_CIRCUITED));
-            assertEquals(1, circuitBreaker.metrics.getRollingCount(HystrixRollingNumberEvent.THREAD_POOL_REJECTED));
-            assertEquals(0, circuitBreaker.metrics.getRollingCount(HystrixRollingNumberEvent.TIMEOUT));
-            assertEquals(3, circuitBreaker.metrics.getRollingCount(HystrixRollingNumberEvent.RESPONSE_FROM_CACHE));
-
-            assertEquals(100, circuitBreaker.metrics.getHealthCounts().getErrorPercentage());
-
-            assertEquals(4, HystrixRequestLog.getCurrentRequest().getExecutedCommands().size());
-        }
-
-        /**
-         * Test that we can do basic execution without a RequestVariable being initialized.
-         */
-        @Test
-        public void testBasicExecutionWorksWithoutRequestVariable() {
-            try {
-                /* force the RequestVariable to not be initialized */
-                HystrixRequestContext.setContextOnCurrentThread(null);
-
-                TestHystrixCommand<Boolean> command = new SuccessfulTestCommand();
-                assertEquals(true, command.execute());
-
-                TestHystrixCommand<Boolean> command2 = new SuccessfulTestCommand();
-                assertEquals(true, command2.queue().get());
-
-                // we should be able to execute without a RequestVariable if ...
-                // 1) We don't have a cacheKey
-                // 2) We don't ask for the RequestLog
-                // 3) We don't do collapsing
-
-            } catch (Exception e) {
-                e.printStackTrace();
-                fail("We received an exception => " + e.getMessage());
-            }
-        }
-
-        /**
-         * Test that if we try and execute a command with a cacheKey without initializing RequestVariable that it gives an error.
-         */
-        @Test
-        public void testCacheKeyExecutionRequiresRequestVariable() {
-            try {
-                /* force the RequestVariable to not be initialized */
-                HystrixRequestContext.setContextOnCurrentThread(null);
-
-                TestCircuitBreaker circuitBreaker = new TestCircuitBreaker();
-
-                SuccessfulCacheableCommand command = new SuccessfulCacheableCommand(circuitBreaker, true, "one");
-                assertEquals(true, command.execute());
-
-                SuccessfulCacheableCommand command2 = new SuccessfulCacheableCommand(circuitBreaker, true, "two");
-                assertEquals(true, command2.queue().get());
-
-                fail("We expect an exception because cacheKey requires RequestVariable.");
-
-            } catch (Exception e) {
-                e.printStackTrace();
-            }
-        }
-
-        /**
-         * Test that a BadRequestException can be thrown and not count towards errors and bypasses fallback.
-         */
-        @Test
-        public void testBadRequestExceptionViaExecuteInThread() {
-            TestCircuitBreaker circuitBreaker = new TestCircuitBreaker();
-            try {
-                new BadRequestCommand(circuitBreaker, ExecutionIsolationStrategy.THREAD).execute();
-                fail("we expect to receive a " + HystrixBadRequestException.class.getSimpleName());
-            } catch (HystrixBadRequestException e) {
-                // success
-                e.printStackTrace();
-            } catch (Exception e) {
-                e.printStackTrace();
-                fail("We expect a " + HystrixBadRequestException.class.getSimpleName() + " but got a " + e.getClass().getSimpleName());
-            }
-
-            assertEquals(0, circuitBreaker.metrics.getRollingCount(HystrixRollingNumberEvent.SUCCESS));
-            assertEquals(0, circuitBreaker.metrics.getRollingCount(HystrixRollingNumberEvent.EXCEPTION_THROWN));
-            assertEquals(0, circuitBreaker.metrics.getRollingCount(HystrixRollingNumberEvent.FAILURE));
-        }
-
-        /**
-         * Test that a BadRequestException can be thrown and not count towards errors and bypasses fallback.
-         */
-        @Test
-        public void testBadRequestExceptionViaQueueInThread() {
-            TestCircuitBreaker circuitBreaker = new TestCircuitBreaker();
-            try {
-                new BadRequestCommand(circuitBreaker, ExecutionIsolationStrategy.THREAD).queue().get();
-                fail("we expect to receive a " + HystrixBadRequestException.class.getSimpleName());
-            } catch (ExecutionException e) {
-                e.printStackTrace();
-                if (e.getCause() instanceof HystrixBadRequestException) {
-                    // success    
-                } else {
-                    fail("We expect a " + HystrixBadRequestException.class.getSimpleName() + " but got a " + e.getClass().getSimpleName());
-                }
-            } catch (Exception e) {
-                e.printStackTrace();
-                fail();
-            }
-
-            assertEquals(0, circuitBreaker.metrics.getRollingCount(HystrixRollingNumberEvent.SUCCESS));
-            assertEquals(0, circuitBreaker.metrics.getRollingCount(HystrixRollingNumberEvent.EXCEPTION_THROWN));
-            assertEquals(0, circuitBreaker.metrics.getRollingCount(HystrixRollingNumberEvent.FAILURE));
-        }
-        
-        /**
-         * Test that BadRequestException behavior works the same on a cached response.
-         */
-        @Test
-        public void testBadRequestExceptionViaQueueInThreadOnResponseFromCache() {
-            TestCircuitBreaker circuitBreaker = new TestCircuitBreaker();
-
-            // execute once to cache the value
-            try {
-                new BadRequestCommand(circuitBreaker, ExecutionIsolationStrategy.THREAD).execute();
-            } catch (Throwable e) {
-                // ignore
-            }
-
-            try {
-                new BadRequestCommand(circuitBreaker, ExecutionIsolationStrategy.THREAD).queue().get();
-                fail("we expect to receive a " + HystrixBadRequestException.class.getSimpleName());
-            } catch (ExecutionException e) {
-                e.printStackTrace();
-                if (e.getCause() instanceof HystrixBadRequestException) {
-                    // success    
-                } else {
-                    fail("We expect a " + HystrixBadRequestException.class.getSimpleName() + " but got a " + e.getClass().getSimpleName());
-                }
-            } catch (Exception e) {
-                e.printStackTrace();
-                fail();
-            }
-
-            assertEquals(0, circuitBreaker.metrics.getRollingCount(HystrixRollingNumberEvent.SUCCESS));
-            assertEquals(0, circuitBreaker.metrics.getRollingCount(HystrixRollingNumberEvent.EXCEPTION_THROWN));
-            assertEquals(0, circuitBreaker.metrics.getRollingCount(HystrixRollingNumberEvent.FAILURE));
-        }
-
-        /**
-         * Test that a BadRequestException can be thrown and not count towards errors and bypasses fallback.
-         */
-        @Test
-        public void testBadRequestExceptionViaExecuteInSemaphore() {
-            TestCircuitBreaker circuitBreaker = new TestCircuitBreaker();
-            try {
-                new BadRequestCommand(circuitBreaker, ExecutionIsolationStrategy.SEMAPHORE).execute();
-                fail("we expect to receive a " + HystrixBadRequestException.class.getSimpleName());
-            } catch (HystrixBadRequestException e) {
-                // success
-                e.printStackTrace();
-            } catch (Exception e) {
-                e.printStackTrace();
-                fail("We expect a " + HystrixBadRequestException.class.getSimpleName() + " but got a " + e.getClass().getSimpleName());
-            }
-
-            assertEquals(0, circuitBreaker.metrics.getRollingCount(HystrixRollingNumberEvent.SUCCESS));
-            assertEquals(0, circuitBreaker.metrics.getRollingCount(HystrixRollingNumberEvent.EXCEPTION_THROWN));
-            assertEquals(0, circuitBreaker.metrics.getRollingCount(HystrixRollingNumberEvent.FAILURE));
-        }
-
-        /**
-         * Test that a BadRequestException can be thrown and not count towards errors and bypasses fallback.
-         */
-        @Test
-        public void testBadRequestExceptionViaQueueInSemaphore() {
-            TestCircuitBreaker circuitBreaker = new TestCircuitBreaker();
-            try {
-                new BadRequestCommand(circuitBreaker, ExecutionIsolationStrategy.SEMAPHORE).queue().get();
-                fail("we expect to receive a " + HystrixBadRequestException.class.getSimpleName());
-            } catch (ExecutionException e) {
-                e.printStackTrace();
-                if (e.getCause() instanceof HystrixBadRequestException) {
-                    // success    
-                } else {
-                    fail("We expect a " + HystrixBadRequestException.class.getSimpleName() + " but got a " + e.getClass().getSimpleName());
-                }
-            } catch (Exception e) {
-                e.printStackTrace();
-                fail();
-            }
-            
-            assertEquals(0, circuitBreaker.metrics.getRollingCount(HystrixRollingNumberEvent.SUCCESS));
-            assertEquals(0, circuitBreaker.metrics.getRollingCount(HystrixRollingNumberEvent.EXCEPTION_THROWN));
-            assertEquals(0, circuitBreaker.metrics.getRollingCount(HystrixRollingNumberEvent.FAILURE));
-        }
-
-        /**
-         * Test a checked Exception being thrown
-         */
-        @Test
-        public void testCheckedExceptionViaExecute() {
-            TestCircuitBreaker circuitBreaker = new TestCircuitBreaker();
-            CommandWithCheckedException command = new CommandWithCheckedException(circuitBreaker);
-            try {
-                command.execute();
-                fail("we expect to receive a " + Exception.class.getSimpleName());
-            } catch (Exception e) {
-                assertEquals("simulated checked exception message", e.getCause().getMessage());
-            }
-
-            assertEquals("simulated checked exception message", command.getFailedExecutionException().getMessage());
-
-            assertTrue(command.getExecutionTimeInMilliseconds() > -1);
-            assertTrue(command.isFailedExecution());
-
-            assertEquals(0, circuitBreaker.metrics.getRollingCount(HystrixRollingNumberEvent.SUCCESS));
-            assertEquals(1, circuitBreaker.metrics.getRollingCount(HystrixRollingNumberEvent.FAILURE));
-            assertEquals(1, circuitBreaker.metrics.getRollingCount(HystrixRollingNumberEvent.EXCEPTION_THROWN));
-        }
-
-        /**
-         * Test a java.lang.Error being thrown
-         * 
-         * @throws InterruptedException
-         */
-        @Test
-        public void testCheckedExceptionViaObserve() throws InterruptedException {
-            TestCircuitBreaker circuitBreaker = new TestCircuitBreaker();
-            CommandWithCheckedException command = new CommandWithCheckedException(circuitBreaker);
-            final AtomicReference<Throwable> t = new AtomicReference<Throwable>();
-            final CountDownLatch latch = new CountDownLatch(1);
-            try {
-                command.observe().subscribe(new Observer<Boolean>() {
-
-                    @Override
-                    public void onCompleted() {
-                        latch.countDown();
-                    }
-
-                    @Override
-                    public void onError(Throwable e) {
-                        t.set(e);
-                        latch.countDown();
-                    }
-
-                    @Override
-                    public void onNext(Boolean args) {
-
-                    }
-
-                });
-            } catch (Exception e) {
-                e.printStackTrace();
-                fail("we should not get anything thrown, it should be emitted via the Observer#onError method");
-            }
-
-            latch.await(1, TimeUnit.SECONDS);
-            assertNotNull(t.get());
-            t.get().printStackTrace();
-
-            assertTrue(t.get() instanceof HystrixRuntimeException);
-            assertEquals("simulated checked exception message", t.get().getCause().getMessage());
-            assertEquals("simulated checked exception message", command.getFailedExecutionException().getMessage());
-
-            assertTrue(command.getExecutionTimeInMilliseconds() > -1);
-            assertTrue(command.isFailedExecution());
-
-            assertEquals(0, circuitBreaker.metrics.getRollingCount(HystrixRollingNumberEvent.SUCCESS));
-            assertEquals(1, circuitBreaker.metrics.getRollingCount(HystrixRollingNumberEvent.FAILURE));
-            assertEquals(1, circuitBreaker.metrics.getRollingCount(HystrixRollingNumberEvent.EXCEPTION_THROWN));
-        }
-
-        /**
-         * Test a java.lang.Error being thrown
-         */
-        @Test
-        public void testErrorThrownViaExecute() {
-            TestCircuitBreaker circuitBreaker = new TestCircuitBreaker();
-            CommandWithErrorThrown command = new CommandWithErrorThrown(circuitBreaker);
-            try {
-                command.execute();
-                fail("we expect to receive a " + Error.class.getSimpleName());
-            } catch (Exception e) {
-                // the actual error is an extra cause level deep because Hystrix needs to wrap Throwable/Error as it's public
-                // methods only support Exception and it's not a strong enough reason to break backwards compatibility and jump to version 2.x
-                // so HystrixRuntimeException -> wrapper Exception -> actual Error
-                assertEquals("simulated java.lang.Error message", e.getCause().getCause().getMessage());
-            }
-
-            assertEquals("simulated java.lang.Error message", command.getFailedExecutionException().getCause().getMessage());
-
-            assertTrue(command.getExecutionTimeInMilliseconds() > -1);
-            assertTrue(command.isFailedExecution());
-
-            assertEquals(0, circuitBreaker.metrics.getRollingCount(HystrixRollingNumberEvent.SUCCESS));
-            assertEquals(1, circuitBreaker.metrics.getRollingCount(HystrixRollingNumberEvent.FAILURE));
-            assertEquals(1, circuitBreaker.metrics.getRollingCount(HystrixRollingNumberEvent.EXCEPTION_THROWN));
-        }
-
-        /**
-         * Test a java.lang.Error being thrown
-         */
-        @Test
-        public void testErrorThrownViaQueue() {
-            TestCircuitBreaker circuitBreaker = new TestCircuitBreaker();
-            CommandWithErrorThrown command = new CommandWithErrorThrown(circuitBreaker);
-            try {
-                command.queue().get();
-                fail("we expect to receive an Exception");
-            } catch (Exception e) {
-                // one cause down from ExecutionException to HystrixRuntime
-                // then the actual error is an extra cause level deep because Hystrix needs to wrap Throwable/Error as it's public
-                // methods only support Exception and it's not a strong enough reason to break backwards compatibility and jump to version 2.x
-                // so ExecutionException -> HystrixRuntimeException -> wrapper Exception -> actual Error
-                assertEquals("simulated java.lang.Error message", e.getCause().getCause().getCause().getMessage());
-            }
-
-            assertEquals("simulated java.lang.Error message", command.getFailedExecutionException().getCause().getMessage());
-
-            assertTrue(command.getExecutionTimeInMilliseconds() > -1);
-            assertTrue(command.isFailedExecution());
-
-            assertEquals(0, circuitBreaker.metrics.getRollingCount(HystrixRollingNumberEvent.SUCCESS));
-            assertEquals(1, circuitBreaker.metrics.getRollingCount(HystrixRollingNumberEvent.FAILURE));
-            assertEquals(1, circuitBreaker.metrics.getRollingCount(HystrixRollingNumberEvent.EXCEPTION_THROWN));
-        }
-
-        /**
-         * Test a java.lang.Error being thrown
-         * 
-         * @throws InterruptedException
-         */
-        @Test
-        public void testErrorThrownViaObserve() throws InterruptedException {
-            TestCircuitBreaker circuitBreaker = new TestCircuitBreaker();
-            CommandWithErrorThrown command = new CommandWithErrorThrown(circuitBreaker);
-            final AtomicReference<Throwable> t = new AtomicReference<Throwable>();
-            final CountDownLatch latch = new CountDownLatch(1);
-            try {
-                command.observe().subscribe(new Observer<Boolean>() {
-
-                    @Override
-                    public void onCompleted() {
-                        latch.countDown();
-                    }
-
-                    @Override
-                    public void onError(Throwable e) {
-                        t.set(e);
-                        latch.countDown();
-                    }
-
-                    @Override
-                    public void onNext(Boolean args) {
-
-                    }
-
-                });
-            } catch (Exception e) {
-                e.printStackTrace();
-                fail("we should not get anything thrown, it should be emitted via the Observer#onError method");
-            }
-
-            latch.await(1, TimeUnit.SECONDS);
-            assertNotNull(t.get());
-            t.get().printStackTrace();
-
-            assertTrue(t.get() instanceof HystrixRuntimeException);
-            // the actual error is an extra cause level deep because Hystrix needs to wrap Throwable/Error as it's public
-            // methods only support Exception and it's not a strong enough reason to break backwards compatibility and jump to version 2.x
-            assertEquals("simulated java.lang.Error message", t.get().getCause().getCause().getMessage());
-            assertEquals("simulated java.lang.Error message", command.getFailedExecutionException().getCause().getMessage());
-
-            assertTrue(command.getExecutionTimeInMilliseconds() > -1);
-            assertTrue(command.isFailedExecution());
-
-            assertEquals(0, circuitBreaker.metrics.getRollingCount(HystrixRollingNumberEvent.SUCCESS));
-            assertEquals(1, circuitBreaker.metrics.getRollingCount(HystrixRollingNumberEvent.FAILURE));
-            assertEquals(1, circuitBreaker.metrics.getRollingCount(HystrixRollingNumberEvent.EXCEPTION_THROWN));
-        }
-
-        /**
-         * Execution hook on successful execution
-         */
-        @Test
-        public void testExecutionHookSuccessfulCommand() {
-            /* test with execute() */
-            TestHystrixCommand<Boolean> command = new SuccessfulTestCommand();
-            command.execute();
-
-            // the run() method should run as we're not short-circuited or rejected
-            assertEquals(1, command.builder.executionHook.startRun.get());
-            // we expect a successful response from run()
-            assertNotNull(command.builder.executionHook.runSuccessResponse);
-            // we do not expect an exception
-            assertNull(command.builder.executionHook.runFailureException);
-
-            // the fallback() method should not be run as we were successful
-            assertEquals(0, command.builder.executionHook.startFallback.get());
-            // null since it didn't run
-            assertNull(command.builder.executionHook.fallbackSuccessResponse);
-            // null since it didn't run
-            assertNull(command.builder.executionHook.fallbackFailureException);
-
-            // the execute() method was used
-            assertEquals(1, command.builder.executionHook.startExecute.get());
-            // we should have a response from execute() since run() succeeded
-            assertNotNull(command.builder.executionHook.endExecuteSuccessResponse);
-            // we should not have an exception since run() succeeded
-            assertNull(command.builder.executionHook.endExecuteFailureException);
-
-            // thread execution
-            assertEquals(1, command.builder.executionHook.threadStart.get());
-            assertEquals(1, command.builder.executionHook.threadComplete.get());
-
-            /* test with queue() */
-            command = new SuccessfulTestCommand();
-            try {
-                command.queue().get();
-            } catch (Exception e) {
-                throw new RuntimeException(e);
-            }
-
-            // the run() method should run as we're not short-circuited or rejected
-            assertEquals(1, command.builder.executionHook.startRun.get());
-            // we expect a successful response from run()
-            assertNotNull(command.builder.executionHook.runSuccessResponse);
-            // we do not expect an exception
-            assertNull(command.builder.executionHook.runFailureException);
-
-            // the fallback() method should not be run as we were successful
-            assertEquals(0, command.builder.executionHook.startFallback.get());
-            // null since it didn't run
-            assertNull(command.builder.executionHook.fallbackSuccessResponse);
-            // null since it didn't run
-            assertNull(command.builder.executionHook.fallbackFailureException);
-
-            // the queue() method was used
-            assertEquals(1, command.builder.executionHook.startExecute.get());
-            // we should have a response from queue() since run() succeeded
-            assertNotNull(command.builder.executionHook.endExecuteSuccessResponse);
-            // we should not have an exception since run() succeeded
-            assertNull(command.builder.executionHook.endExecuteFailureException);
-
-            // thread execution
-            assertEquals(1, command.builder.executionHook.threadStart.get());
-            assertEquals(1, command.builder.executionHook.threadComplete.get());
-        }
-
-        /**
-         * Execution hook on successful execution with "fire and forget" approach
-         */
-        @Test
-        public void testExecutionHookSuccessfulCommandViaFireAndForget() {
-            TestHystrixCommand<Boolean> command = new SuccessfulTestCommand();
-            try {
-                // do not block on "get()" ... fire this asynchronously
-                command.queue();
-            } catch (Exception e) {
-                throw new RuntimeException(e);
-            }
-
-            // wait for command to execute without calling get on the future
-            while (!command.isExecutionComplete()) {
-                try {
-                    Thread.sleep(10);
-                } catch (InterruptedException e) {
-                    throw new RuntimeException("interrupted");
-                }
-            }
-
-            /*
-             * All the hooks should still work even though we didn't call get() on the future
-             */
-
-            // the run() method should run as we're not short-circuited or rejected
-            assertEquals(1, command.builder.executionHook.startRun.get());
-            // we expect a successful response from run()
-            assertNotNull(command.builder.executionHook.runSuccessResponse);
-            // we do not expect an exception
-            assertNull(command.builder.executionHook.runFailureException);
-
-            // the fallback() method should not be run as we were successful
-            assertEquals(0, command.builder.executionHook.startFallback.get());
-            // null since it didn't run
-            assertNull(command.builder.executionHook.fallbackSuccessResponse);
-            // null since it didn't run
-            assertNull(command.builder.executionHook.fallbackFailureException);
-
-            // the queue() method was used
-            assertEquals(1, command.builder.executionHook.startExecute.get());
-            // we should have a response from queue() since run() succeeded
-            assertNotNull(command.builder.executionHook.endExecuteSuccessResponse);
-            // we should not have an exception since run() succeeded
-            assertNull(command.builder.executionHook.endExecuteFailureException);
-
-            // thread execution
-            assertEquals(1, command.builder.executionHook.threadStart.get());
-            assertEquals(1, command.builder.executionHook.threadComplete.get());
-        }
-
-        /**
-         * Execution hook on successful execution with multiple get() calls to Future
-         */
-        @Test
-        public void testExecutionHookSuccessfulCommandWithMultipleGetsOnFuture() {
-            TestHystrixCommand<Boolean> command = new SuccessfulTestCommand();
-            try {
-                Future<Boolean> f = command.queue();
-                f.get();
-                f.get();
-                f.get();
-                f.get();
-            } catch (Exception e) {
-                throw new RuntimeException(e);
-            }
-
-            /*
-             * Despite multiple calls to get() we should only have 1 call to the hooks.
-             */
-
-            // the run() method should run as we're not short-circuited or rejected
-            assertEquals(1, command.builder.executionHook.startRun.get());
-            // we expect a successful response from run()
-            assertNotNull(command.builder.executionHook.runSuccessResponse);
-            // we do not expect an exception
-            assertNull(command.builder.executionHook.runFailureException);
-
-            // the fallback() method should not be run as we were successful
-            assertEquals(0, command.builder.executionHook.startFallback.get());
-            // null since it didn't run
-            assertNull(command.builder.executionHook.fallbackSuccessResponse);
-            // null since it didn't run
-            assertNull(command.builder.executionHook.fallbackFailureException);
-
-            // the queue() method was used
-            assertEquals(1, command.builder.executionHook.startExecute.get());
-            // we should have a response from queue() since run() succeeded
-            assertNotNull(command.builder.executionHook.endExecuteSuccessResponse);
-            // we should not have an exception since run() succeeded
-            assertNull(command.builder.executionHook.endExecuteFailureException);
-
-            // thread execution
-            assertEquals(1, command.builder.executionHook.threadStart.get());
-            assertEquals(1, command.builder.executionHook.threadComplete.get());
-        }
-
-        /**
-         * Execution hook on failed execution without a fallback
-         */
-        @Test
-        public void testExecutionHookRunFailureWithoutFallback() {
-            /* test with execute() */
-            TestHystrixCommand<Boolean> command = new UnknownFailureTestCommandWithoutFallback();
-            try {
-                command.execute();
-                fail("Expecting exception");
-            } catch (Exception e) {
-                // ignore
-            }
-
-            // the run() method should run as we're not short-circuited or rejected
-            assertEquals(1, command.builder.executionHook.startRun.get());
-            // we should not have a response
-            assertNull(command.builder.executionHook.runSuccessResponse);
-            // we should have an exception
-            assertNotNull(command.builder.executionHook.runFailureException);
-
-            // the fallback() method should be run since run() failed
-            assertEquals(1, command.builder.executionHook.startFallback.get());
-            // no response since fallback is not implemented
-            assertNull(command.builder.executionHook.fallbackSuccessResponse);
-            // not null since it's not implemented and throws an exception
-            assertNotNull(command.builder.executionHook.fallbackFailureException);
-
-            // the execute() method was used
-            assertEquals(1, command.builder.executionHook.startExecute.get());
-            // we should not have a response from execute() since we do not have a fallback and run() failed
-            assertNull(command.builder.executionHook.endExecuteSuccessResponse);
-            // we should have an exception since run() failed
-            assertNotNull(command.builder.executionHook.endExecuteFailureException);
-            // run() failure
-            assertEquals(FailureType.COMMAND_EXCEPTION, command.builder.executionHook.endExecuteFailureType);
-
-            // thread execution
-            assertEquals(1, command.builder.executionHook.threadStart.get());
-            assertEquals(1, command.builder.executionHook.threadComplete.get());
-
-            /* test with queue() */
-            command = new UnknownFailureTestCommandWithoutFallback();
-            try {
-                command.queue().get();
-                fail("Expecting exception");
-            } catch (Exception e) {
-                // ignore
-            }
-
-            // the run() method should run as we're not short-circuited or rejected
-            assertEquals(1, command.builder.executionHook.startRun.get());
-            // we should not have a response
-            assertNull(command.builder.executionHook.runSuccessResponse);
-            // we should have an exception
-            assertNotNull(command.builder.executionHook.runFailureException);
-
-            // the fallback() method should be run since run() failed
-            assertEquals(1, command.builder.executionHook.startFallback.get());
-            // no response since fallback is not implemented
-            assertNull(command.builder.executionHook.fallbackSuccessResponse);
-            // not null since it's not implemented and throws an exception
-            assertNotNull(command.builder.executionHook.fallbackFailureException);
-
-            // the queue() method was used
-            assertEquals(1, command.builder.executionHook.startExecute.get());
-            // we should not have a response from queue() since we do not have a fallback and run() failed
-            assertNull(command.builder.executionHook.endExecuteSuccessResponse);
-            // we should have an exception since run() failed
-            assertNotNull(command.builder.executionHook.endExecuteFailureException);
-            // run() failure
-            assertEquals(FailureType.COMMAND_EXCEPTION, command.builder.executionHook.endExecuteFailureType);
-
-            // thread execution
-            assertEquals(1, command.builder.executionHook.threadStart.get());
-            assertEquals(1, command.builder.executionHook.threadComplete.get());
-
-        }
-
-        /**
-         * Execution hook on failed execution with a fallback
-         */
-        @Test
-        public void testExecutionHookRunFailureWithFallback() {
-            /* test with execute() */
-            TestHystrixCommand<Boolean> command = new KnownFailureTestCommandWithFallback(new TestCircuitBreaker());
-            command.execute();
-
-            // the run() method should run as we're not short-circuited or rejected
-            assertEquals(1, command.builder.executionHook.startRun.get());
-            // we should not have a response from run since run() failed
-            assertNull(command.builder.executionHook.runSuccessResponse);
-            // we should have an exception since run() failed
-            assertNotNull(command.builder.executionHook.runFailureException);
-
-            // the fallback() method should be run since run() failed
-            assertEquals(1, command.builder.executionHook.startFallback.get());
-            // a response since fallback is implemented
-            assertNotNull(command.builder.executionHook.fallbackSuccessResponse);
-            // null since it's implemented and succeeds
-            assertNull(command.builder.executionHook.fallbackFailureException);
-
-            // the execute() method was used
-            assertEquals(1, command.builder.executionHook.startExecute.get());
-            // we should have a response from execute() since we expect a fallback despite failure of run()
-            assertNotNull(command.builder.executionHook.endExecuteSuccessResponse);
-            // we should not have an exception because we expect a fallback
-            assertNull(command.builder.executionHook.endExecuteFailureException);
-
-            // thread execution
-            assertEquals(1, command.builder.executionHook.threadStart.get());
-            assertEquals(1, command.builder.executionHook.threadComplete.get());
-
-            /* test with queue() */
-            command = new KnownFailureTestCommandWithFallback(new TestCircuitBreaker());
-            try {
-                command.queue().get();
-            } catch (Exception e) {
-                throw new RuntimeException(e);
-            }
-
-            // the run() method should run as we're not short-circuited or rejected
-            assertEquals(1, command.builder.executionHook.startRun.get());
-            // we should not have a response from run since run() failed
-            assertNull(command.builder.executionHook.runSuccessResponse);
-            // we should have an exception since run() failed
-            assertNotNull(command.builder.executionHook.runFailureException);
-
-            // the fallback() method should be run since run() failed
-            assertEquals(1, command.builder.executionHook.startFallback.get());
-            // a response since fallback is implemented
-            assertNotNull(command.builder.executionHook.fallbackSuccessResponse);
-            // null since it's implemented and succeeds
-            assertNull(command.builder.executionHook.fallbackFailureException);
-
-            // the queue() method was used
-            assertEquals(1, command.builder.executionHook.startExecute.get());
-            // we should have a response from queue() since we expect a fallback despite failure of run()
-            assertNotNull(command.builder.executionHook.endExecuteSuccessResponse);
-            // we should not have an exception because we expect a fallback
-            assertNull(command.builder.executionHook.endExecuteFailureException);
-
-            // thread execution
-            assertEquals(1, command.builder.executionHook.threadStart.get());
-            assertEquals(1, command.builder.executionHook.threadComplete.get());
-        }
-
-        /**
-         * Execution hook on failed execution with a fallback failure
-         */
-        @Test
-        public void testExecutionHookRunFailureWithFallbackFailure() {
-            /* test with execute() */
-            TestHystrixCommand<Boolean> command = new KnownFailureTestCommandWithFallbackFailure();
-            try {
-                command.execute();
-                fail("Expecting exception");
-            } catch (Exception e) {
-                // ignore
-            }
-
-            // the run() method should run as we're not short-circuited or rejected
-            assertEquals(1, command.builder.executionHook.startRun.get());
-            // we should not have a response because run() and fallback fail
-            assertNull(command.builder.executionHook.runSuccessResponse);
-            // we should have an exception because run() and fallback fail
-            assertNotNull(command.builder.executionHook.runFailureException);
-
-            // the fallback() method should be run since run() failed
-            assertEquals(1, command.builder.executionHook.startFallback.get());
-            // no response since fallback fails
-            assertNull(command.builder.executionHook.fallbackSuccessResponse);
-            // not null since it's implemented but fails
-            assertNotNull(command.builder.executionHook.fallbackFailureException);
-
-            // the execute() method was used
-            assertEquals(1, command.builder.executionHook.startExecute.get());
-            // we should not have a response because run() and fallback fail
-            assertNull(command.builder.executionHook.endExecuteSuccessResponse);
-            // we should have an exception because run() and fallback fail
-            assertNotNull(command.builder.executionHook.endExecuteFailureException);
-            // run() failure
-            assertEquals(FailureType.COMMAND_EXCEPTION, command.builder.executionHook.endExecuteFailureType);
-
-            // thread execution
-            assertEquals(1, command.builder.executionHook.threadStart.get());
-            assertEquals(1, command.builder.executionHook.threadComplete.get());
-
-            /* test with queue() */
-            command = new KnownFailureTestCommandWithFallbackFailure();
-            try {
-                command.queue().get();
-                fail("Expecting exception");
-            } catch (Exception e) {
-                // ignore
-            }
-
-            // the run() method should run as we're not short-circuited or rejected
-            assertEquals(1, command.builder.executionHook.startRun.get());
-            // we should not have a response because run() and fallback fail
-            assertNull(command.builder.executionHook.runSuccessResponse);
-            // we should have an exception because run() and fallback fail
-            assertNotNull(command.builder.executionHook.runFailureException);
-
-            // the fallback() method should be run since run() failed
-            assertEquals(1, command.builder.executionHook.startFallback.get());
-            // no response since fallback fails
-            assertNull(command.builder.executionHook.fallbackSuccessResponse);
-            // not null since it's implemented but fails
-            assertNotNull(command.builder.executionHook.fallbackFailureException);
-
-            // the queue() method was used
-            assertEquals(1, command.builder.executionHook.startExecute.get());
-            // we should not have a response because run() and fallback fail
-            assertNull(command.builder.executionHook.endExecuteSuccessResponse);
-            // we should have an exception because run() and fallback fail
-            assertNotNull(command.builder.executionHook.endExecuteFailureException);
-            // run() failure
-            assertEquals(FailureType.COMMAND_EXCEPTION, command.builder.executionHook.endExecuteFailureType);
-
-            // thread execution
-            assertEquals(1, command.builder.executionHook.threadStart.get());
-            assertEquals(1, command.builder.executionHook.threadComplete.get());
-        }
-
-        /**
-         * Execution hook on timeout without a fallback
-         */
-        @Test
-        public void testExecutionHookTimeoutWithoutFallback() {
-            TestHystrixCommand<Boolean> command = new TestCommandWithTimeout(50, TestCommandWithTimeout.FALLBACK_NOT_IMPLEMENTED);
-            try {
-                command.queue().get();
-                fail("Expecting exception");
-            } catch (Exception e) {
-                // ignore
-            }
-
-            // the run() method should run as we're not short-circuited or rejected
-            assertEquals(1, command.builder.executionHook.startRun.get());
-            // we should not have a response because of timeout and no fallback
-            assertNull(command.builder.executionHook.runSuccessResponse);
-            // we should not have an exception because run() didn't fail, it timed out
-            assertNull(command.builder.executionHook.runFailureException);
-
-            // the fallback() method should be run due to timeout
-            assertEquals(1, command.builder.executionHook.startFallback.get());
-            // no response since no fallback
-            assertNull(command.builder.executionHook.fallbackSuccessResponse);
-            // not null since no fallback implementation
-            assertNotNull(command.builder.executionHook.fallbackFailureException);
-
-            // execution occurred
-            assertEquals(1, command.builder.executionHook.startExecute.get());
-            // we should not have a response because of timeout and no fallback
-            assertNull(command.builder.executionHook.endExecuteSuccessResponse);
-            // we should have an exception because of timeout and no fallback
-            assertNotNull(command.builder.executionHook.endExecuteFailureException);
-            // timeout failure
-            assertEquals(FailureType.TIMEOUT, command.builder.executionHook.endExecuteFailureType);
-
-            // thread execution
-            assertEquals(1, command.builder.executionHook.threadStart.get());
-
-            // we need to wait for the thread to complete before the onThreadComplete hook will be called
-            try {
-                Thread.sleep(400);
-            } catch (InterruptedException e) {
-                // ignore
-            }
-            assertEquals(1, command.builder.executionHook.threadComplete.get());
-        }
-
-        /**
-         * Execution hook on timeout with a fallback
-         */
-        @Test
-        public void testExecutionHookTimeoutWithFallback() {
-            TestHystrixCommand<Boolean> command = new TestCommandWithTimeout(50, TestCommandWithTimeout.FALLBACK_SUCCESS);
-            try {
-                command.queue().get();
-            } catch (Exception e) {
-                throw new RuntimeException("not expecting", e);
-            }
-
-            // the run() method should run as we're not short-circuited or rejected
-            assertEquals(1, command.builder.executionHook.startRun.get());
-            // we should not have a response because of timeout
-            assertNull(command.builder.executionHook.runSuccessResponse);
-            // we should not have an exception because run() didn't fail, it timed out
-            assertNull(command.builder.executionHook.runFailureException);
-
-            // the fallback() method should be run due to timeout
-            assertEquals(1, command.builder.executionHook.startFallback.get());
-            // response since we have a fallback
-            assertNotNull(command.builder.executionHook.fallbackSuccessResponse);
-            // null since fallback succeeds
-            assertNull(command.builder.executionHook.fallbackFailureException);
-
-            // execution occurred
-            assertEquals(1, command.builder.executionHook.startExecute.get());
-            // we should have a response because of fallback
-            assertNotNull(command.builder.executionHook.endExecuteSuccessResponse);
-            // we should not have an exception because of fallback
-            assertNull(command.builder.executionHook.endExecuteFailureException);
-
-            // thread execution
-            assertEquals(1, command.builder.executionHook.threadStart.get());
-
-            // we need to wait for the thread to complete before the onThreadComplete hook will be called
-            try {
-                Thread.sleep(400);
-            } catch (InterruptedException e) {
-                // ignore
-            }
-            assertEquals(1, command.builder.executionHook.threadComplete.get());
-        }
-
-        /**
-         * Execution hook on rejected with a fallback
-         */
-        @Test
-        public void testExecutionHookRejectedWithFallback() {
-            TestCircuitBreaker circuitBreaker = new TestCircuitBreaker();
-            SingleThreadedPool pool = new SingleThreadedPool(1);
-
-            try {
-                // fill the queue
-                new TestCommandRejection(circuitBreaker, pool, 500, 600, TestCommandRejection.FALLBACK_SUCCESS).queue();
-                new TestCommandRejection(circuitBreaker, pool, 500, 600, TestCommandRejection.FALLBACK_SUCCESS).queue();
-            } catch (Exception e) {
-                // ignore
-            }
-
-            TestCommandRejection command = new TestCommandRejection(circuitBreaker, pool, 500, 600, TestCommandRejection.FALLBACK_SUCCESS);
-            try {
-                // now execute one that will be rejected
-                command.queue().get();
-            } catch (Exception e) {
-                throw new RuntimeException("not expecting", e);
-            }
-
-            assertTrue(command.isResponseRejected());
-
-            // the run() method should not run as we're rejected
-            assertEquals(0, command.builder.executionHook.startRun.get());
-            // we should not have a response because of rejection
-            assertNull(command.builder.executionHook.runSuccessResponse);
-            // we should not have an exception because we didn't run
-            assertNull(command.builder.executionHook.runFailureException);
-
-            // the fallback() method should be run due to rejection
-            assertEquals(1, command.builder.executionHook.startFallback.get());
-            // response since we have a fallback
-            assertNotNull(command.builder.executionHook.fallbackSuccessResponse);
-            // null since fallback succeeds
-            assertNull(command.builder.executionHook.fallbackFailureException);
-
-            // execution occurred
-            assertEquals(1, command.builder.executionHook.startExecute.get());
-            // we should have a response because of fallback
-            assertNotNull(command.builder.executionHook.endExecuteSuccessResponse);
-            // we should not have an exception because of fallback
-            assertNull(command.builder.executionHook.endExecuteFailureException);
-
-            // thread execution
-            assertEquals(0, command.builder.executionHook.threadStart.get());
-            assertEquals(0, command.builder.executionHook.threadComplete.get());
-        }
-
-        /**
-         * Execution hook on short-circuit with a fallback
-         */
-        @Test
-        public void testExecutionHookShortCircuitedWithFallbackViaQueue() {
-            TestCircuitBreaker circuitBreaker = new TestCircuitBreaker().setForceShortCircuit(true);
-            KnownFailureTestCommandWithoutFallback command = new KnownFailureTestCommandWithoutFallback(circuitBreaker);
-            try {
-                // now execute one that will be short-circuited
-                command.queue().get();
-                fail("we expect an error as there is no fallback");
-            } catch (Exception e) {
-                // expecting
-            }
-
-            assertTrue(command.isResponseShortCircuited());
-
-            // the run() method should not run as we're rejected
-            assertEquals(0, command.builder.executionHook.startRun.get());
-            // we should not have a response because of rejection
-            assertNull(command.builder.executionHook.runSuccessResponse);
-            // we should not have an exception because we didn't run
-            assertNull(command.builder.executionHook.runFailureException);
-
-            // the fallback() method should be run due to rejection
-            assertEquals(1, command.builder.executionHook.startFallback.get());
-            // no response since we don't have a fallback
-            assertNull(command.builder.executionHook.fallbackSuccessResponse);
-            // not null since fallback fails and throws an exception
-            assertNotNull(command.builder.executionHook.fallbackFailureException);
-
-            // execution occurred
-            assertEquals(1, command.builder.executionHook.startExecute.get());
-            // we should not have a response because fallback fails
-            assertNull(command.builder.executionHook.endExecuteSuccessResponse);
-            // we won't have an exception because short-circuit doesn't have one
-            assertNull(command.builder.executionHook.endExecuteFailureException);
-            // but we do expect to receive a onError call with FailureType.SHORTCIRCUIT
-            assertEquals(FailureType.SHORTCIRCUIT, command.builder.executionHook.endExecuteFailureType);
-
-            // thread execution
-            assertEquals(0, command.builder.executionHook.threadStart.get());
-            assertEquals(0, command.builder.executionHook.threadComplete.get());
-        }
-
-        /**
-         * Execution hook on short-circuit with a fallback
-         */
-        @Test
-        public void testExecutionHookShortCircuitedWithFallbackViaExecute() {
-            TestCircuitBreaker circuitBreaker = new TestCircuitBreaker().setForceShortCircuit(true);
-            KnownFailureTestCommandWithoutFallback command = new KnownFailureTestCommandWithoutFallback(circuitBreaker);
-            try {
-                // now execute one that will be short-circuited
-                command.execute();
-                fail("we expect an error as there is no fallback");
-            } catch (Exception e) {
-                // expecting
-            }
-
-            assertTrue(command.isResponseShortCircuited());
-
-            // the run() method should not run as we're rejected
-            assertEquals(0, command.builder.executionHook.startRun.get());
-            // we should not have a response because of rejection
-            assertNull(command.builder.executionHook.runSuccessResponse);
-            // we should not have an exception because we didn't run
-            assertNull(command.builder.executionHook.runFailureException);
-
-            // the fallback() method should be run due to rejection
-            assertEquals(1, command.builder.executionHook.startFallback.get());
-            // no response since we don't have a fallback
-            assertNull(command.builder.executionHook.fallbackSuccessResponse);
-            // not null since fallback fails and throws an exception
-            assertNotNull(command.builder.executionHook.fallbackFailureException);
-
-            // execution occurred
-            assertEquals(1, command.builder.executionHook.startExecute.get());
-            // we should not have a response because fallback fails
-            assertNull(command.builder.executionHook.endExecuteSuccessResponse);
-            // we won't have an exception because short-circuit doesn't have one
-            assertNull(command.builder.executionHook.endExecuteFailureException);
-            // but we do expect to receive a onError call with FailureType.SHORTCIRCUIT
-            assertEquals(FailureType.SHORTCIRCUIT, command.builder.executionHook.endExecuteFailureType);
-
-            // thread execution
-            assertEquals(0, command.builder.executionHook.threadStart.get());
-            assertEquals(0, command.builder.executionHook.threadComplete.get());
-        }
-
-        /**
-         * Execution hook on successful execution with semaphore isolation
-         */
-        @Test
-        public void testExecutionHookSuccessfulCommandWithSemaphoreIsolation() {
-            /* test with execute() */
-            TestSemaphoreCommand command = new TestSemaphoreCommand(new TestCircuitBreaker(), 1, 10);
-            command.execute();
-
-            assertFalse(command.isExecutedInThread());
-
-            // the run() method should run as we're not short-circuited or rejected
-            assertEquals(1, command.builder.executionHook.startRun.get());
-            // we expect a successful response from run()
-            assertNotNull(command.builder.executionHook.runSuccessResponse);
-            // we do not expect an exception
-            assertNull(command.builder.executionHook.runFailureException);
-
-            // the fallback() method should not be run as we were successful
-            assertEquals(0, command.builder.executionHook.startFallback.get());
-            // null since it didn't run
-            assertNull(command.builder.executionHook.fallbackSuccessResponse);
-            // null since it didn't run
-            assertNull(command.builder.executionHook.fallbackFailureException);
-
-            // the execute() method was used
-            assertEquals(1, command.builder.executionHook.startExecute.get());
-            // we should have a response from execute() since run() succeeded
-            assertNotNull(command.builder.executionHook.endExecuteSuccessResponse);
-            // we should not have an exception since run() succeeded
-            assertNull(command.builder.executionHook.endExecuteFailureException);
-
-            // thread execution
-            assertEquals(0, command.builder.executionHook.threadStart.get());
-            assertEquals(0, command.builder.executionHook.threadComplete.get());
-
-            /* test with queue() */
-            command = new TestSemaphoreCommand(new TestCircuitBreaker(), 1, 10);
-            try {
-                command.queue().get();
-            } catch (Exception e) {
-                throw new RuntimeException(e);
-            }
-
-            assertFalse(command.isExecutedInThread());
-
-            // the run() method should run as we're not short-circuited or rejected
-            assertEquals(1, command.builder.executionHook.startRun.get());
-            // we expect a successful response from run()
-            assertNotNull(command.builder.executionHook.runSuccessResponse);
-            // we do not expect an exception
-            assertNull(command.builder.executionHook.runFailureException);
-
-            // the fallback() method should not be run as we were successful
-            assertEquals(0, command.builder.executionHook.startFallback.get());
-            // null since it didn't run
-            assertNull(command.builder.executionHook.fallbackSuccessResponse);
-            // null since it didn't run
-            assertNull(command.builder.executionHook.fallbackFailureException);
-
-            // the queue() method was used
-            assertEquals(1, command.builder.executionHook.startExecute.get());
-            // we should have a response from queue() since run() succeeded
-            assertNotNull(command.builder.executionHook.endExecuteSuccessResponse);
-            // we should not have an exception since run() succeeded
-            assertNull(command.builder.executionHook.endExecuteFailureException);
-
-            // thread execution
-            assertEquals(0, command.builder.executionHook.threadStart.get());
-            assertEquals(0, command.builder.executionHook.threadComplete.get());
-        }
-
-        /**
-         * Execution hook on successful execution with semaphore isolation
-         */
-        @Test
-        public void testExecutionHookFailureWithSemaphoreIsolation() {
-            /* test with execute() */
-            final TryableSemaphore semaphore =
-                    new TryableSemaphore(HystrixProperty.Factory.asProperty(0));
-
-            TestSemaphoreCommand command = new TestSemaphoreCommand(new TestCircuitBreaker(), semaphore, 200);
-            try {
-                command.execute();
-                fail("we expect a failure");
-            } catch (Exception e) {
-                // expected
-            }
-
-            assertFalse(command.isExecutedInThread());
-            assertTrue(command.isResponseRejected());
-
-            // the run() method should not run as we are rejected
-            assertEquals(0, command.builder.executionHook.startRun.get());
-            // null as run() does not get invoked
-            assertNull(command.builder.executionHook.runSuccessResponse);
-            // null as run() does not get invoked
-            assertNull(command.builder.executionHook.runFailureException);
-
-            // the fallback() method should run because of rejection
-            assertEquals(1, command.builder.executionHook.startFallback.get());
-            // null since there is no fallback
-            assertNull(command.builder.executionHook.fallbackSuccessResponse);
-            // not null since the fallback is not implemented
-            assertNotNull(command.builder.executionHook.fallbackFailureException);
-
-            // the execute() method was used
-            assertEquals(1, command.builder.executionHook.startExecute.get());
-            // we should not have a response since fallback has nothing
-            assertNull(command.builder.executionHook.endExecuteSuccessResponse);
-            // we won't have an exception because rejection doesn't have one
-            assertNull(command.builder.executionHook.endExecuteFailureException);
-            // but we do expect to receive a onError call with FailureType.SHORTCIRCUIT
-            assertEquals(FailureType.REJECTED_SEMAPHORE_EXECUTION, command.builder.executionHook.endExecuteFailureType);
-
-            // thread execution
-            assertEquals(0, command.builder.executionHook.threadStart.get());
-            assertEquals(0, command.builder.executionHook.threadComplete.get());
-        }
-
-        /**
-         * Test a command execution that fails but has a fallback.
-         */
-        @Test
-        public void testExecutionFailureWithFallbackImplementedButDisabled() {
-            TestHystrixCommand<Boolean> commandEnabled = new KnownFailureTestCommandWithFallback(new TestCircuitBreaker(), true);
-            try {
-                assertEquals(false, commandEnabled.execute());
-            } catch (Exception e) {
-                e.printStackTrace();
-                fail("We should have received a response from the fallback.");
-            }
-
-            TestHystrixCommand<Boolean> commandDisabled = new KnownFailureTestCommandWithFallback(new TestCircuitBreaker(), false);
-            try {
-                assertEquals(false, commandDisabled.execute());
-                fail("expect exception thrown");
-            } catch (Exception e) {
-                // expected
-            }
-
-            assertEquals("we failed with a simulated issue", commandDisabled.getFailedExecutionException().getMessage());
-
-            assertTrue(commandDisabled.isFailedExecution());
-
-            assertEquals(0, commandDisabled.builder.metrics.getRollingCount(HystrixRollingNumberEvent.SUCCESS));
-            assertEquals(1, commandDisabled.builder.metrics.getRollingCount(HystrixRollingNumberEvent.EXCEPTION_THROWN));
-            assertEquals(1, commandDisabled.builder.metrics.getRollingCount(HystrixRollingNumberEvent.FAILURE));
-            assertEquals(0, commandDisabled.builder.metrics.getRollingCount(HystrixRollingNumberEvent.FALLBACK_REJECTION));
-            assertEquals(0, commandDisabled.builder.metrics.getRollingCount(HystrixRollingNumberEvent.FALLBACK_FAILURE));
-            assertEquals(0, commandDisabled.builder.metrics.getRollingCount(HystrixRollingNumberEvent.FALLBACK_SUCCESS));
-            assertEquals(0, commandDisabled.builder.metrics.getRollingCount(HystrixRollingNumberEvent.SEMAPHORE_REJECTED));
-            assertEquals(0, commandDisabled.builder.metrics.getRollingCount(HystrixRollingNumberEvent.SHORT_CIRCUITED));
-            assertEquals(0, commandDisabled.builder.metrics.getRollingCount(HystrixRollingNumberEvent.THREAD_POOL_REJECTED));
-            assertEquals(0, commandDisabled.builder.metrics.getRollingCount(HystrixRollingNumberEvent.TIMEOUT));
-            assertEquals(0, commandDisabled.builder.metrics.getRollingCount(HystrixRollingNumberEvent.RESPONSE_FROM_CACHE));
-
-            assertEquals(100, commandDisabled.builder.metrics.getHealthCounts().getErrorPercentage());
-
-            assertEquals(2, HystrixRequestLog.getCurrentRequest().getExecutedCommands().size());
-        }
-
-        @Test
-        public void testExecutionTimeoutValue() {
-            HystrixCommand.Setter properties = HystrixCommand.Setter
-                    .withGroupKey(HystrixCommandGroupKey.Factory.asKey("TestKey"))
-                    .andCommandPropertiesDefaults(HystrixCommandProperties.Setter()
-                            .withExecutionIsolationThreadTimeoutInMilliseconds(50));
-
-            HystrixCommand<String> command = new HystrixCommand<String>(properties) {
-                @Override
-                protected String run() throws Exception {
-                    Thread.sleep(3000);
-                    // should never reach here
-                    return "hello";
-                }
-
-                @Override
-                protected String getFallback() {
-                    if (isResponseTimedOut()) {
-                        return "timed-out";
-                    } else {
-                        return "abc";
-                    }
-                }
-            };
-
-            String value = command.execute();
-            assertTrue(command.isResponseTimedOut());
-            assertEquals("expected fallback value", "timed-out", value);
-
-        }
-
-        /**
-         * See https://github.com/Netflix/Hystrix/issues/212
-         */
-        @Test
-        public void testObservableTimeoutNoFallbackThreadContext() {
-            final AtomicReference<Thread> onErrorThread = new AtomicReference<Thread>();
-            final AtomicBoolean isRequestContextInitialized = new AtomicBoolean();
-            TestHystrixCommand<Boolean> command = new TestCommandWithTimeout(50, TestCommandWithTimeout.FALLBACK_NOT_IMPLEMENTED);
-            try {
-                command.toObservable().doOnError(new Action1<Throwable>() {
-
-                    @Override
-                    public void call(Throwable t1) {
-                        System.out.println("onError: " + t1);
-                        System.out.println("onError Thread: " + Thread.currentThread());
-                        System.out.println("ThreadContext in onError: " + HystrixRequestContext.isCurrentThreadInitialized());
-                        onErrorThread.set(Thread.currentThread());
-                        isRequestContextInitialized.set(HystrixRequestContext.isCurrentThreadInitialized());
-                    }
-
-                }).toBlockingObservable().single();
-                throw new RuntimeException("expected error to be thrown");
-            } catch (Throwable e) {
-                assertTrue(isRequestContextInitialized.get());
-                assertTrue(onErrorThread.get().getName().startsWith("RxComputationThreadPool"));
-
-                if (e instanceof HystrixRuntimeException) {
-                    HystrixRuntimeException de = (HystrixRuntimeException) e;
-                    assertNotNull(de.getFallbackException());
-                    assertTrue(de.getFallbackException() instanceof UnsupportedOperationException);
-                    assertNotNull(de.getImplementingClass());
-                    assertNotNull(de.getCause());
-                    assertTrue(de.getCause() instanceof TimeoutException);
-                } else {
-                    fail("the exception should be ExecutionException with cause as HystrixRuntimeException");
-                }
-            }
-
-            assertTrue(command.getExecutionTimeInMilliseconds() > -1);
-            assertTrue(command.isResponseTimedOut());
-
-            assertEquals(0, command.builder.metrics.getRollingCount(HystrixRollingNumberEvent.SUCCESS));
-            assertEquals(1, command.builder.metrics.getRollingCount(HystrixRollingNumberEvent.EXCEPTION_THROWN));
-            assertEquals(0, command.builder.metrics.getRollingCount(HystrixRollingNumberEvent.FAILURE));
-            assertEquals(0, command.builder.metrics.getRollingCount(HystrixRollingNumberEvent.FALLBACK_REJECTION));
-            assertEquals(0, command.builder.metrics.getRollingCount(HystrixRollingNumberEvent.FALLBACK_FAILURE));
-            assertEquals(0, command.builder.metrics.getRollingCount(HystrixRollingNumberEvent.FALLBACK_SUCCESS));
-            assertEquals(0, command.builder.metrics.getRollingCount(HystrixRollingNumberEvent.SEMAPHORE_REJECTED));
-            assertEquals(0, command.builder.metrics.getRollingCount(HystrixRollingNumberEvent.SHORT_CIRCUITED));
-            assertEquals(0, command.builder.metrics.getRollingCount(HystrixRollingNumberEvent.THREAD_POOL_REJECTED));
-            assertEquals(1, command.builder.metrics.getRollingCount(HystrixRollingNumberEvent.TIMEOUT));
-            assertEquals(0, command.builder.metrics.getRollingCount(HystrixRollingNumberEvent.RESPONSE_FROM_CACHE));
-
-            assertEquals(100, command.builder.metrics.getHealthCounts().getErrorPercentage());
-
-            assertEquals(1, HystrixRequestLog.getCurrentRequest().getExecutedCommands().size());
-        }
-
-        /* ******************************************************************************** */
-        /* ******************************************************************************** */
-        /* private HystrixCommand class implementations for unit testing */
-        /* ******************************************************************************** */
-        /* ******************************************************************************** */
-
-        /**
-         * Used by UnitTest command implementations to provide base defaults for constructor and a builder pattern for the arguments being passed in.
-         */
-        /* package */static abstract class TestHystrixCommand<K> extends HystrixCommand<K> {
-
-            final TestCommandBuilder builder;
-
-            TestHystrixCommand(TestCommandBuilder builder) {
-                super(builder.owner, builder.dependencyKey, builder.threadPoolKey, builder.circuitBreaker, builder.threadPool,
-                        builder.commandPropertiesDefaults, builder.threadPoolPropertiesDefaults, builder.metrics,
-                        builder.fallbackSemaphore, builder.executionSemaphore, TEST_PROPERTIES_FACTORY, builder.executionHook);
-                this.builder = builder;
-            }
-
-            static TestCommandBuilder testPropsBuilder() {
-                return new TestCommandBuilder();
-            }
-
-            static class TestCommandBuilder {
-                TestCircuitBreaker _cb = new TestCircuitBreaker();
-                HystrixCommandGroupKey owner = CommandGroupForUnitTest.OWNER_ONE;
-                HystrixCommandKey dependencyKey = null;
-                HystrixThreadPoolKey threadPoolKey = null;
-                HystrixCircuitBreaker circuitBreaker = _cb;
-                HystrixThreadPool threadPool = null;
-                HystrixCommandProperties.Setter commandPropertiesDefaults = HystrixCommandProperties.Setter.getUnitTestPropertiesSetter();
-                HystrixThreadPoolProperties.Setter threadPoolPropertiesDefaults = HystrixThreadPoolProperties.Setter.getUnitTestPropertiesBuilder();
-                HystrixCommandMetrics metrics = _cb.metrics;
-                TryableSemaphore fallbackSemaphore = null;
-                TryableSemaphore executionSemaphore = null;
-                TestExecutionHook executionHook = new TestExecutionHook();
-
-                TestCommandBuilder setOwner(HystrixCommandGroupKey owner) {
-                    this.owner = owner;
-                    return this;
-                }
-
-                TestCommandBuilder setCommandKey(HystrixCommandKey dependencyKey) {
-                    this.dependencyKey = dependencyKey;
-                    return this;
-                }
-
-                TestCommandBuilder setThreadPoolKey(HystrixThreadPoolKey threadPoolKey) {
-                    this.threadPoolKey = threadPoolKey;
-                    return this;
-                }
-
-                TestCommandBuilder setCircuitBreaker(HystrixCircuitBreaker circuitBreaker) {
-                    this.circuitBreaker = circuitBreaker;
-                    return this;
-                }
-
-                TestCommandBuilder setThreadPool(HystrixThreadPool threadPool) {
-                    this.threadPool = threadPool;
-                    return this;
-                }
-
-                TestCommandBuilder setCommandPropertiesDefaults(HystrixCommandProperties.Setter commandPropertiesDefaults) {
-                    this.commandPropertiesDefaults = commandPropertiesDefaults;
-                    return this;
-                }
-
-                TestCommandBuilder setThreadPoolPropertiesDefaults(HystrixThreadPoolProperties.Setter threadPoolPropertiesDefaults) {
-                    this.threadPoolPropertiesDefaults = threadPoolPropertiesDefaults;
-                    return this;
-                }
-
-                TestCommandBuilder setMetrics(HystrixCommandMetrics metrics) {
-                    this.metrics = metrics;
-                    return this;
-                }
-
-                TestCommandBuilder setFallbackSemaphore(TryableSemaphore fallbackSemaphore) {
-                    this.fallbackSemaphore = fallbackSemaphore;
-                    return this;
-                }
-
-                TestCommandBuilder setExecutionSemaphore(TryableSemaphore executionSemaphore) {
-                    this.executionSemaphore = executionSemaphore;
-                    return this;
-                }
-
-            }
-
-        }
-
-        /**
-         * Successful execution - no fallback implementation.
-         */
-        private static class SuccessfulTestCommand extends TestHystrixCommand<Boolean> {
-
-            public SuccessfulTestCommand() {
-                this(HystrixCommandProperties.Setter.getUnitTestPropertiesSetter());
-            }
-
-            public SuccessfulTestCommand(HystrixCommandProperties.Setter properties) {
-                super(testPropsBuilder().setCommandPropertiesDefaults(properties));
-            }
-
-            @Override
-            protected Boolean run() {
-                return true;
-            }
-
-        }
-
-        /**
-         * Successful execution - no fallback implementation.
-         */
-        private static class DynamicOwnerTestCommand extends TestHystrixCommand<Boolean> {
-
-            public DynamicOwnerTestCommand(HystrixCommandGroupKey owner) {
-                super(testPropsBuilder().setOwner(owner));
-            }
-
-            @Override
-            protected Boolean run() {
-                System.out.println("successfully executed");
-                return true;
-            }
-
-        }
-
-        /**
-         * Successful execution - no fallback implementation.
-         */
-        private static class DynamicOwnerAndKeyTestCommand extends TestHystrixCommand<Boolean> {
-
-            public DynamicOwnerAndKeyTestCommand(HystrixCommandGroupKey owner, HystrixCommandKey key) {
-                super(testPropsBuilder().setOwner(owner).setCommandKey(key).setCircuitBreaker(null).setMetrics(null));
-                // we specifically are NOT passing in a circuit breaker here so we test that it creates a new one correctly based on the dynamic key
-            }
-
-            @Override
-            protected Boolean run() {
-                System.out.println("successfully executed");
-                return true;
-            }
-
-        }
-
-        /**
-         * Failed execution with unknown exception (not HystrixException) - no fallback implementation.
-         */
-        private static class UnknownFailureTestCommandWithoutFallback extends TestHystrixCommand<Boolean> {
-
-            private UnknownFailureTestCommandWithoutFallback() {
-                super(testPropsBuilder());
-            }
-
-            @Override
-            protected Boolean run() {
-                System.out.println("*** simulated failed execution ***");
-                throw new RuntimeException("we failed with an unknown issue");
-            }
-
-        }
-
-        /**
-         * Failed execution with known exception (HystrixException) - no fallback implementation.
-         */
-        private static class KnownFailureTestCommandWithoutFallback extends TestHystrixCommand<Boolean> {
-
-            private KnownFailureTestCommandWithoutFallback(TestCircuitBreaker circuitBreaker) {
-                super(testPropsBuilder().setCircuitBreaker(circuitBreaker).setMetrics(circuitBreaker.metrics));
-            }
-
-            @Override
-            protected Boolean run() {
-                System.out.println("*** simulated failed execution ***");
-                throw new RuntimeException("we failed with a simulated issue");
-            }
-
-        }
-
-        /**
-         * Failed execution - fallback implementation successfully returns value.
-         */
-        private static class KnownFailureTestCommandWithFallback extends TestHystrixCommand<Boolean> {
-
-            public KnownFailureTestCommandWithFallback(TestCircuitBreaker circuitBreaker) {
-                super(testPropsBuilder().setCircuitBreaker(circuitBreaker).setMetrics(circuitBreaker.metrics));
-            }
-
-            public KnownFailureTestCommandWithFallback(TestCircuitBreaker circuitBreaker, boolean fallbackEnabled) {
-                super(testPropsBuilder().setCircuitBreaker(circuitBreaker).setMetrics(circuitBreaker.metrics)
-                        .setCommandPropertiesDefaults(HystrixCommandProperties.Setter.getUnitTestPropertiesSetter().withFallbackEnabled(fallbackEnabled)));
-            }
-
-            @Override
-            protected Boolean run() {
-                System.out.println("*** simulated failed execution ***");
-                throw new RuntimeException("we failed with a simulated issue");
-            }
-
-            @Override
-            protected Boolean getFallback() {
-                return false;
-            }
-        }
-
-        /**
-         * Failed execution - fallback implementation throws exception.
-         */
-        private static class KnownFailureTestCommandWithFallbackFailure extends TestHystrixCommand<Boolean> {
-
-            private KnownFailureTestCommandWithFallbackFailure() {
-                super(testPropsBuilder());
-            }
-
-            @Override
-            protected Boolean run() {
-                System.out.println("*** simulated failed execution ***");
-                throw new RuntimeException("we failed with a simulated issue");
-            }
-
-            @Override
-            protected Boolean getFallback() {
-                throw new RuntimeException("failed while getting fallback");
-            }
-        }
-
-        /**
-         * A Command implementation that supports caching.
-         */
-        private static class SuccessfulCacheableCommand extends TestHystrixCommand<String> {
-
-            private final boolean cacheEnabled;
-            private volatile boolean executed = false;
-            private final String value;
-
-            public SuccessfulCacheableCommand(TestCircuitBreaker circuitBreaker, boolean cacheEnabled, String value) {
-                super(testPropsBuilder().setCircuitBreaker(circuitBreaker).setMetrics(circuitBreaker.metrics));
-                this.value = value;
-                this.cacheEnabled = cacheEnabled;
-            }
-
-            @Override
-            protected String run() {
-                executed = true;
-                System.out.println("successfully executed");
-                return value;
-            }
-
-            public boolean isCommandRunningInThread() {
-                return super.getProperties().executionIsolationStrategy().get().equals(ExecutionIsolationStrategy.THREAD);
-            }
-
-            @Override
-            public String getCacheKey() {
-                if (cacheEnabled)
-                    return value;
-                else
-                    return null;
-            }
-        }
-
-        /**
-         * A Command implementation that supports caching.
-         */
-        private static class SuccessfulCacheableCommandViaSemaphore extends TestHystrixCommand<String> {
-
-            private final boolean cacheEnabled;
-            private volatile boolean executed = false;
-            private final String value;
-
-            public SuccessfulCacheableCommandViaSemaphore(TestCircuitBreaker circuitBreaker, boolean cacheEnabled, String value) {
-                super(testPropsBuilder().setCircuitBreaker(circuitBreaker).setMetrics(circuitBreaker.metrics)
-                        .setCommandPropertiesDefaults(HystrixCommandProperties.Setter.getUnitTestPropertiesSetter().withExecutionIsolationStrategy(ExecutionIsolationStrategy.SEMAPHORE)));
-                this.value = value;
-                this.cacheEnabled = cacheEnabled;
-            }
-
-            @Override
-            protected String run() {
-                executed = true;
-                System.out.println("successfully executed");
-                return value;
-            }
-
-            public boolean isCommandRunningInThread() {
-                return super.getProperties().executionIsolationStrategy().get().equals(ExecutionIsolationStrategy.THREAD);
-            }
-
-            @Override
-            public String getCacheKey() {
-                if (cacheEnabled)
-                    return value;
-                else
-                    return null;
-            }
-        }
-
-        /**
-         * A Command implementation that supports caching and execution takes a while.
-         * <p>
-         * Used to test scenario where Futures are returned with a backing call still executing.
-         */
-        private static class SlowCacheableCommand extends TestHystrixCommand<String> {
-
-            private final String value;
-            private final int duration;
-            private volatile boolean executed = false;
-
-            public SlowCacheableCommand(TestCircuitBreaker circuitBreaker, String value, int duration) {
-                super(testPropsBuilder().setCircuitBreaker(circuitBreaker).setMetrics(circuitBreaker.metrics));
-                this.value = value;
-                this.duration = duration;
-            }
-
-            @Override
-            protected String run() {
-                executed = true;
-                try {
-                    Thread.sleep(duration);
-                } catch (Exception e) {
-                    e.printStackTrace();
-                }
-                System.out.println("successfully executed");
-                return value;
-            }
-
-            @Override
-            public String getCacheKey() {
-                return value;
-            }
-        }
-
-        /**
-         * Successful execution - no fallback implementation, circuit-breaker disabled.
-         */
-        private static class TestCommandWithoutCircuitBreaker extends TestHystrixCommand<Boolean> {
-
-            private TestCommandWithoutCircuitBreaker() {
-                super(testPropsBuilder().setCommandPropertiesDefaults(HystrixCommandProperties.Setter.getUnitTestPropertiesSetter().withCircuitBreakerEnabled(false)));
-            }
-
-            @Override
-            protected Boolean run() {
-                System.out.println("successfully executed");
-                return true;
-            }
-
-        }
-
-        /**
-         * This should timeout.
-         */
-        private static class TestCommandWithTimeout extends TestHystrixCommand<Boolean> {
-
-            private final long timeout;
-
-            private final static int FALLBACK_NOT_IMPLEMENTED = 1;
-            private final static int FALLBACK_SUCCESS = 2;
-            private final static int FALLBACK_FAILURE = 3;
-
-            private final int fallbackBehavior;
-
-            private TestCommandWithTimeout(long timeout, int fallbackBehavior) {
-                super(testPropsBuilder().setCommandPropertiesDefaults(HystrixCommandProperties.Setter.getUnitTestPropertiesSetter().withExecutionIsolationThreadTimeoutInMilliseconds((int) timeout)));
-                this.timeout = timeout;
-                this.fallbackBehavior = fallbackBehavior;
-            }
-
-            @Override
-            protected Boolean run() {
-                System.out.println("***** running");
-                try {
-                    Thread.sleep(timeout * 10);
-                } catch (InterruptedException e) {
-                    e.printStackTrace();
-                    // ignore and sleep some more to simulate a dependency that doesn't obey interrupts
-                    try {
-                        Thread.sleep(timeout * 2);
-                    } catch (Exception e2) {
-                        // ignore
-                    }
-                    System.out.println("after interruption with extra sleep");
-                }
-                return true;
-            }
-
-            @Override
-            protected Boolean getFallback() {
-                if (fallbackBehavior == FALLBACK_SUCCESS) {
-                    return false;
-                } else if (fallbackBehavior == FALLBACK_FAILURE) {
-                    throw new RuntimeException("failed on fallback");
-                } else {
-                    // FALLBACK_NOT_IMPLEMENTED
-                    return super.getFallback();
-                }
-            }
-        }
-
-        /**
-         * Threadpool with 1 thread, queue of size 1
-         */
-        private static class SingleThreadedPool implements HystrixThreadPool {
-
-            final LinkedBlockingQueue<Runnable> queue;
-            final ThreadPoolExecutor pool;
-            private final int rejectionQueueSizeThreshold;
-
-            public SingleThreadedPool(int queueSize) {
-                this(queueSize, 100);
-            }
-
-            public SingleThreadedPool(int queueSize, int rejectionQueueSizeThreshold) {
-                queue = new LinkedBlockingQueue<Runnable>(queueSize);
-                pool = new ThreadPoolExecutor(1, 1, 1, TimeUnit.MINUTES, queue);
-                this.rejectionQueueSizeThreshold = rejectionQueueSizeThreshold;
-            }
-
-            @Override
-            public ThreadPoolExecutor getExecutor() {
-                return pool;
-            }
-
-            @Override
-            public void markThreadExecution() {
-                // not used for this test
-            }
-
-            @Override
-            public void markThreadCompletion() {
-                // not used for this test
-            }
-
-            @Override
-            public boolean isQueueSpaceAvailable() {
-                return queue.size() < rejectionQueueSizeThreshold;
-            }
-
-        }
-
-        /**
-         * This has a ThreadPool that has a single thread and queueSize of 1.
-         */
-        private static class TestCommandRejection extends TestHystrixCommand<Boolean> {
-
-            private final static int FALLBACK_NOT_IMPLEMENTED = 1;
-            private final static int FALLBACK_SUCCESS = 2;
-            private final static int FALLBACK_FAILURE = 3;
-
-            private final int fallbackBehavior;
-
-            private final int sleepTime;
-
-            private TestCommandRejection(TestCircuitBreaker circuitBreaker, HystrixThreadPool threadPool, int sleepTime, int timeout, int fallbackBehavior) {
-                super(testPropsBuilder().setThreadPool(threadPool).setCircuitBreaker(circuitBreaker).setMetrics(circuitBreaker.metrics)
-                        .setCommandPropertiesDefaults(HystrixCommandProperties.Setter.getUnitTestPropertiesSetter().withExecutionIsolationThreadTimeoutInMilliseconds(timeout)));
-                this.fallbackBehavior = fallbackBehavior;
-                this.sleepTime = sleepTime;
-            }
-
-            @Override
-            protected Boolean run() {
-                System.out.println(">>> TestCommandRejection running");
-                try {
-                    Thread.sleep(sleepTime);
-                } catch (InterruptedException e) {
-                    e.printStackTrace();
-                }
-                return true;
-            }
-
-            @Override
-            protected Boolean getFallback() {
-                if (fallbackBehavior == FALLBACK_SUCCESS) {
-                    return false;
-                } else if (fallbackBehavior == FALLBACK_FAILURE) {
-                    throw new RuntimeException("failed on fallback");
-                } else {
-                    // FALLBACK_NOT_IMPLEMENTED
-                    return super.getFallback();
-                }
-            }
-        }
-
-        /**
-         * Command that receives a custom thread-pool, sleepTime, timeout
-         */
-        private static class CommandWithCustomThreadPool extends TestHystrixCommand<Boolean> {
-
-            public boolean didExecute = false;
-
-            private final int sleepTime;
-
-            private CommandWithCustomThreadPool(TestCircuitBreaker circuitBreaker, HystrixThreadPool threadPool, int sleepTime, HystrixCommandProperties.Setter properties) {
-                super(testPropsBuilder().setThreadPool(threadPool).setCircuitBreaker(circuitBreaker).setMetrics(circuitBreaker.metrics).setCommandPropertiesDefaults(properties));
-                this.sleepTime = sleepTime;
-            }
-
-            @Override
-            protected Boolean run() {
-                System.out.println("**** Executing CommandWithCustomThreadPool. Execution => " + sleepTime);
-                didExecute = true;
-                try {
-                    Thread.sleep(sleepTime);
-                } catch (InterruptedException e) {
-                    e.printStackTrace();
-                }
-                return true;
-            }
-        }
-
-        /**
-         * The run() will fail and getFallback() take a long time.
-         */
-        private static class TestSemaphoreCommandWithSlowFallback extends TestHystrixCommand<Boolean> {
-
-            private final long fallbackSleep;
-
-            private TestSemaphoreCommandWithSlowFallback(TestCircuitBreaker circuitBreaker, int fallbackSemaphoreExecutionCount, long fallbackSleep) {
-                super(testPropsBuilder().setCircuitBreaker(circuitBreaker).setMetrics(circuitBreaker.metrics)
-                        .setCommandPropertiesDefaults(HystrixCommandProperties.Setter.getUnitTestPropertiesSetter().withFallbackIsolationSemaphoreMaxConcurrentRequests(fallbackSemaphoreExecutionCount)));
-                this.fallbackSleep = fallbackSleep;
-            }
-
-            @Override
-            protected Boolean run() {
-                throw new RuntimeException("run fails");
-            }
-
-            @Override
-            protected Boolean getFallback() {
-                try {
-                    Thread.sleep(fallbackSleep);
-                } catch (InterruptedException e) {
-                    e.printStackTrace();
-                }
-                return true;
-            }
-        }
-
-        private static class NoRequestCacheTimeoutWithoutFallback extends TestHystrixCommand<Boolean> {
-            public NoRequestCacheTimeoutWithoutFallback(TestCircuitBreaker circuitBreaker) {
-                super(testPropsBuilder().setCircuitBreaker(circuitBreaker).setMetrics(circuitBreaker.metrics)
-                        .setCommandPropertiesDefaults(HystrixCommandProperties.Setter.getUnitTestPropertiesSetter().withExecutionIsolationThreadTimeoutInMilliseconds(200)));
-
-                // we want it to timeout
-            }
-
-            @Override
-            protected Boolean run() {
-                try {
-                    Thread.sleep(500);
-                } catch (InterruptedException e) {
-                    System.out.println(">>>> Sleep Interrupted: " + e.getMessage());
-                    //                    e.printStackTrace();
-                }
-                return true;
-            }
-
-            @Override
-            public String getCacheKey() {
-                return null;
-            }
-        }
-
-        /**
-         * The run() will take time. No fallback implementation.
-         */
-        private static class TestSemaphoreCommand extends TestHystrixCommand<Boolean> {
-
-            private final long executionSleep;
-
-            private TestSemaphoreCommand(TestCircuitBreaker circuitBreaker, int executionSemaphoreCount, long executionSleep) {
-                super(testPropsBuilder().setCircuitBreaker(circuitBreaker).setMetrics(circuitBreaker.metrics)
-                        .setCommandPropertiesDefaults(HystrixCommandProperties.Setter.getUnitTestPropertiesSetter()
-                                .withExecutionIsolationStrategy(ExecutionIsolationStrategy.SEMAPHORE)
-                                .withExecutionIsolationSemaphoreMaxConcurrentRequests(executionSemaphoreCount)));
-                this.executionSleep = executionSleep;
-            }
-
-            private TestSemaphoreCommand(TestCircuitBreaker circuitBreaker, TryableSemaphore semaphore, long executionSleep) {
-                super(testPropsBuilder().setCircuitBreaker(circuitBreaker).setMetrics(circuitBreaker.metrics)
-                        .setCommandPropertiesDefaults(HystrixCommandProperties.Setter.getUnitTestPropertiesSetter()
-                                .withExecutionIsolationStrategy(ExecutionIsolationStrategy.SEMAPHORE))
-                        .setExecutionSemaphore(semaphore));
-                this.executionSleep = executionSleep;
-            }
-
-            @Override
-            protected Boolean run() {
-                try {
-                    Thread.sleep(executionSleep);
-                } catch (InterruptedException e) {
-                    e.printStackTrace();
-                }
-                return true;
-            }
-        }
-
-        /**
-         * Semaphore based command that allows caller to use latches to know when it has started and signal when it
-         * would like the command to finish
-         */
-        private static class LatchedSemaphoreCommand extends TestHystrixCommand<Boolean> {
-
-            private final CountDownLatch startLatch, waitLatch;
-
-            /**
-             * 
-             * @param circuitBreaker
-             * @param semaphore
-             * @param startLatch
-             *            this command calls {@link java.util.concurrent.CountDownLatch#countDown()} immediately
-             *            upon running
-             * @param waitLatch
-             *            this command calls {@link java.util.concurrent.CountDownLatch#await()} once it starts
-             *            to run. The caller can use the latch to signal the command to finish
-             */
-            private LatchedSemaphoreCommand(TestCircuitBreaker circuitBreaker, TryableSemaphore semaphore,
-                    CountDownLatch startLatch, CountDownLatch waitLatch) {
-                super(testPropsBuilder().setCircuitBreaker(circuitBreaker).setMetrics(circuitBreaker.metrics)
-                        .setCommandPropertiesDefaults(HystrixCommandProperties.Setter.getUnitTestPropertiesSetter().withExecutionIsolationStrategy(ExecutionIsolationStrategy.SEMAPHORE))
-                        .setExecutionSemaphore(semaphore));
-                this.startLatch = startLatch;
-                this.waitLatch = waitLatch;
-            }
-
-            @Override
-            protected Boolean run() {
-                // signals caller that run has started
-                this.startLatch.countDown();
-
-                try {
-                    // waits for caller to countDown latch
-                    this.waitLatch.await();
-                } catch (InterruptedException e) {
-                    e.printStackTrace();
-                    return false;
-                }
-                return true;
-            }
-        }
-
-        /**
-         * The run() will take time. Contains fallback.
-         */
-        private static class TestSemaphoreCommandWithFallback extends TestHystrixCommand<Boolean> {
-
-            private final long executionSleep;
-            private final Boolean fallback;
-
-            private TestSemaphoreCommandWithFallback(TestCircuitBreaker circuitBreaker, int executionSemaphoreCount, long executionSleep, Boolean fallback) {
-                super(testPropsBuilder().setCircuitBreaker(circuitBreaker).setMetrics(circuitBreaker.metrics)
-                        .setCommandPropertiesDefaults(HystrixCommandProperties.Setter.getUnitTestPropertiesSetter().withExecutionIsolationStrategy(ExecutionIsolationStrategy.SEMAPHORE).withExecutionIsolationSemaphoreMaxConcurrentRequests(executionSemaphoreCount)));
-                this.executionSleep = executionSleep;
-                this.fallback = fallback;
-            }
-
-            @Override
-            protected Boolean run() {
-                try {
-                    Thread.sleep(executionSleep);
-                } catch (InterruptedException e) {
-                    e.printStackTrace();
-                }
-                return true;
-            }
-
-            @Override
-            protected Boolean getFallback() {
-                return fallback;
-            }
-
-        }
-
-        private static class RequestCacheNullPointerExceptionCase extends TestHystrixCommand<Boolean> {
-            public RequestCacheNullPointerExceptionCase(TestCircuitBreaker circuitBreaker) {
-                super(testPropsBuilder().setCircuitBreaker(circuitBreaker).setMetrics(circuitBreaker.metrics)
-                        .setCommandPropertiesDefaults(HystrixCommandProperties.Setter.getUnitTestPropertiesSetter().withExecutionIsolationThreadTimeoutInMilliseconds(200)));
-                // we want it to timeout
-            }
-
-            @Override
-            protected Boolean run() {
-                try {
-                    Thread.sleep(500);
-                } catch (InterruptedException e) {
-                    e.printStackTrace();
-                }
-                return true;
-            }
-
-            @Override
-            protected Boolean getFallback() {
-                return false;
-            }
-
-            @Override
-            public String getCacheKey() {
-                return "A";
-            }
-        }
-
-        private static class RequestCacheTimeoutWithoutFallback extends TestHystrixCommand<Boolean> {
-            public RequestCacheTimeoutWithoutFallback(TestCircuitBreaker circuitBreaker) {
-                super(testPropsBuilder().setCircuitBreaker(circuitBreaker).setMetrics(circuitBreaker.metrics)
-                        .setCommandPropertiesDefaults(HystrixCommandProperties.Setter.getUnitTestPropertiesSetter().withExecutionIsolationThreadTimeoutInMilliseconds(200)));
-                // we want it to timeout
-            }
-
-            @Override
-            protected Boolean run() {
-                try {
-                    Thread.sleep(500);
-                } catch (InterruptedException e) {
-                    System.out.println(">>>> Sleep Interrupted: " + e.getMessage());
-                    //                    e.printStackTrace();
-                }
-                return true;
-            }
-
-            @Override
-            public String getCacheKey() {
-                return "A";
-            }
-        }
-
-        private static class RequestCacheThreadRejectionWithoutFallback extends TestHystrixCommand<Boolean> {
-
-            final CountDownLatch completionLatch;
-
-            public RequestCacheThreadRejectionWithoutFallback(TestCircuitBreaker circuitBreaker, CountDownLatch completionLatch) {
-                super(testPropsBuilder()
-                        .setCircuitBreaker(circuitBreaker)
-                        .setMetrics(circuitBreaker.metrics)
-                        .setThreadPool(new HystrixThreadPool() {
-
-                            @Override
-                            public ThreadPoolExecutor getExecutor() {
-                                return null;
-                            }
-
-                            @Override
-                            public void markThreadExecution() {
-
-                            }
-
-                            @Override
-                            public void markThreadCompletion() {
-
-                            }
-
-                            @Override
-                            public boolean isQueueSpaceAvailable() {
-                                // always return false so we reject everything
-                                return false;
-                            }
-
-                        }));
-                this.completionLatch = completionLatch;
-            }
-
-            @Override
-            protected Boolean run() {
-                try {
-                    if (completionLatch.await(1000, TimeUnit.MILLISECONDS)) {
-                        throw new RuntimeException("timed out waiting on completionLatch");
-                    }
-                } catch (InterruptedException e) {
-                    throw new RuntimeException(e);
-                }
-                return true;
-            }
-
-            @Override
-            public String getCacheKey() {
-                return "A";
-            }
-        }
-
-        private static class BadRequestCommand extends TestHystrixCommand<Boolean> {
-
-            public BadRequestCommand(TestCircuitBreaker circuitBreaker, ExecutionIsolationStrategy isolationType) {
-                super(testPropsBuilder()
-                        .setCircuitBreaker(circuitBreaker)
-                        .setCommandPropertiesDefaults(HystrixCommandProperties.Setter.getUnitTestPropertiesSetter().withExecutionIsolationStrategy(isolationType)));
-            }
-
-            @Override
-            protected Boolean run() {
-                throw new HystrixBadRequestException("Message to developer that they passed in bad data or something like that.");
-            }
-
-            @Override
-            protected Boolean getFallback() {
-                return false;
-            }
-
-            @Override
-            protected String getCacheKey() {
-                return "one";
-            }
-
-        }
-
-        private static class CommandWithErrorThrown extends TestHystrixCommand<Boolean> {
-
-            public CommandWithErrorThrown(TestCircuitBreaker circuitBreaker) {
-                super(testPropsBuilder()
-                        .setCircuitBreaker(circuitBreaker).setMetrics(circuitBreaker.metrics));
-            }
-
-            @Override
-            protected Boolean run() throws Exception {
-                throw new Error("simulated java.lang.Error message");
-            }
-
-        }
-
-        private static class CommandWithCheckedException extends TestHystrixCommand<Boolean> {
-
-            public CommandWithCheckedException(TestCircuitBreaker circuitBreaker) {
-                super(testPropsBuilder()
-                        .setCircuitBreaker(circuitBreaker).setMetrics(circuitBreaker.metrics));
-            }
-
-            @Override
-            protected Boolean run() throws Exception {
-                throw new IOException("simulated checked exception message");
-            }
-
-        }
-
-        enum CommandKeyForUnitTest implements HystrixCommandKey {
-            KEY_ONE, KEY_TWO;
-        }
-
-        enum CommandGroupForUnitTest implements HystrixCommandGroupKey {
-            OWNER_ONE, OWNER_TWO;
-        }
-
-        enum ThreadPoolKeyForUnitTest implements HystrixThreadPoolKey {
-            THREAD_POOL_ONE, THREAD_POOL_TWO;
-        }
-
-        private static HystrixPropertiesStrategy TEST_PROPERTIES_FACTORY = new TestPropertiesFactory();
-
-        private static class TestPropertiesFactory extends HystrixPropertiesStrategy {
-
-            @Override
-            public HystrixCommandProperties getCommandProperties(HystrixCommandKey commandKey, HystrixCommandProperties.Setter builder) {
-                if (builder == null) {
-                    builder = HystrixCommandProperties.Setter.getUnitTestPropertiesSetter();
-                }
-                return HystrixCommandProperties.Setter.asMock(builder);
-            }
-
-            @Override
-            public HystrixThreadPoolProperties getThreadPoolProperties(HystrixThreadPoolKey threadPoolKey, HystrixThreadPoolProperties.Setter builder) {
-                if (builder == null) {
-                    builder = HystrixThreadPoolProperties.Setter.getUnitTestPropertiesBuilder();
-                }
-                return HystrixThreadPoolProperties.Setter.asMock(builder);
-            }
-
-            @Override
-            public HystrixCollapserProperties getCollapserProperties(HystrixCollapserKey collapserKey, HystrixCollapserProperties.Setter builder) {
-                throw new IllegalStateException("not expecting collapser properties");
-            }
-
-            @Override
-            public String getCommandPropertiesCacheKey(HystrixCommandKey commandKey, HystrixCommandProperties.Setter builder) {
-                return null;
-            }
-
-            @Override
-            public String getThreadPoolPropertiesCacheKey(HystrixThreadPoolKey threadPoolKey, com.netflix.hystrix.HystrixThreadPoolProperties.Setter builder) {
-                return null;
-            }
-
-            @Override
-            public String getCollapserPropertiesCacheKey(HystrixCollapserKey collapserKey, com.netflix.hystrix.HystrixCollapserProperties.Setter builder) {
-                return null;
-            }
-
-        }
-
-        private static class TestExecutionHook extends HystrixCommandExecutionHook {
-
-            AtomicInteger startExecute = new AtomicInteger();
-
-            @Override
-            public <T> void onStart(HystrixCommand<T> commandInstance) {
-                super.onStart(commandInstance);
-                startExecute.incrementAndGet();
-            }
-
-            Object endExecuteSuccessResponse = null;
-
-            @Override
-            public <T> T onComplete(HystrixCommand<T> commandInstance, T response) {
-                endExecuteSuccessResponse = response;
-                return super.onComplete(commandInstance, response);
-            }
-
-            Exception endExecuteFailureException = null;
-            FailureType endExecuteFailureType = null;
-
-            @Override
-            public <T> Exception onError(HystrixCommand<T> commandInstance, FailureType failureType, Exception e) {
-                endExecuteFailureException = e;
-                endExecuteFailureType = failureType;
-                return super.onError(commandInstance, failureType, e);
-            }
-
-            AtomicInteger startRun = new AtomicInteger();
-
-            @Override
-            public <T> void onRunStart(HystrixCommand<T> commandInstance) {
-                super.onRunStart(commandInstance);
-                startRun.incrementAndGet();
-            }
-
-            Object runSuccessResponse = null;
-
-            @Override
-            public <T> T onRunSuccess(HystrixCommand<T> commandInstance, T response) {
-                runSuccessResponse = response;
-                return super.onRunSuccess(commandInstance, response);
-            }
-
-            Exception runFailureException = null;
-
-            @Override
-            public <T> Exception onRunError(HystrixCommand<T> commandInstance, Exception e) {
-                runFailureException = e;
-                return super.onRunError(commandInstance, e);
-            }
-
-            AtomicInteger startFallback = new AtomicInteger();
-
-            @Override
-            public <T> void onFallbackStart(HystrixCommand<T> commandInstance) {
-                super.onFallbackStart(commandInstance);
-                startFallback.incrementAndGet();
-            }
-
-            Object fallbackSuccessResponse = null;
-
-            @Override
-            public <T> T onFallbackSuccess(HystrixCommand<T> commandInstance, T response) {
-                fallbackSuccessResponse = response;
-                return super.onFallbackSuccess(commandInstance, response);
-            }
-
-            Exception fallbackFailureException = null;
-
-            @Override
-            public <T> Exception onFallbackError(HystrixCommand<T> commandInstance, Exception e) {
-                fallbackFailureException = e;
-                return super.onFallbackError(commandInstance, e);
-            }
-
-            AtomicInteger threadStart = new AtomicInteger();
-
-            @Override
-            public <T> void onThreadStart(HystrixCommand<T> commandInstance) {
-                super.onThreadStart(commandInstance);
-                threadStart.incrementAndGet();
-            }
-
-            AtomicInteger threadComplete = new AtomicInteger();
-
-            @Override
-            public <T> void onThreadComplete(HystrixCommand<T> commandInstance) {
-                super.onThreadComplete(commandInstance);
-                threadComplete.incrementAndGet();
-            }
-
-        }
-=======
     /* package */HystrixCircuitBreaker getCircuitBreaker() {
         return observableCommand.getCircuitBreaker();
->>>>>>> fc99fcef
     }
 
 }